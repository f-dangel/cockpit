"""Tests for the quadratic fit and the computation of the local step size alpha."""

import numpy as np
import pytest

from backboard.quantities.alpha import (
    AlphaExpensive,
    AlphaOptimized,
    _fit_quadratic,
    _get_alpha,
)
<<<<<<< HEAD
from tests.test_quantities.utils import compare_quantities, get_output_sgd_test_runner
=======

from tests.test_quantities.test_runner import run_sgd_test_runner
from tests.utils import hotfix_deepobs_argparse, set_deepobs_seed
>>>>>>> 0dfbb313


def test_determinstic_fit_min():
    r"""Verify that fitting works in the noise free case.

    This is an example where we "walked to the minimum" \_
    """
    # Observations
    t = 1  # where
    fs = [1, 0.5]  # loss value
    fs_var = [1e-10, 1e-10]  # variance of loss
    dfs = [-1, 0]  # derivative
    dfs_var = [1e-10, 1e-10]  # variance of derivative

    mu = _fit_quadratic(t, fs, dfs, fs_var, dfs_var)

    assert np.allclose(mu, [1, -1, 1 / 2])

    alpha = _get_alpha(mu, t)

    assert np.isclose(alpha, 0)


def test_determinstic_fit_other_side():
    r"""Verify that fitting works in the noise free case.

    This is an example where we "walked to the other side" \ /
    """
    # Observations
    t = 1  # where
    fs = [1, 1]  # loss value
    fs_var = [1e-10, 1e-10]  # variance of loss
    dfs = [-1, 1]  # derivative
    dfs_var = [1e-10, 1e-10]  # variance of derivative

    mu = _fit_quadratic(t, fs, dfs, fs_var, dfs_var)

    assert np.allclose(mu, [1, -1, 1])

    alpha = _get_alpha(mu, t)

    assert np.isclose(alpha, 1)


def test_determinstic_fit_linear():
    r"""Verify that fitting works in the noise free case.

    This is an example where it is still going downhill \
                                                         \
    """
    # Observations
    t = 1  # where
    fs = [1, 0]  # loss value
    fs_var = [1e-10, 1e-10]  # variance of loss
    dfs = [-1, -1]  # derivative
    dfs_var = [1e-10, 1e-10]  # variance of derivative

    mu = _fit_quadratic(t, fs, dfs, fs_var, dfs_var)

    assert np.allclose(mu, [1, -1, 0])

    alpha = _get_alpha(mu, t)

    assert np.isclose(alpha, -1)


def test_determinstic_fit_concave():
    r"""Verify that fitting works in the noise free case.

    This is an example where we start at a local maxima _
                                                         \.
    """
    # Observations
    t = 1  # where
    fs = [1, 0.5]  # loss value
    fs_var = [1e-10, 1e-10]  # variance of loss
    dfs = [0, -1]  # derivative
    dfs_var = [1e-10, 1e-10]  # variance of derivative

    mu = _fit_quadratic(t, fs, dfs, fs_var, dfs_var)

    assert np.allclose(mu, [1, 0, -1 / 2])

    alpha = _get_alpha(mu, t)

    assert alpha == -1


def test_stochastic_fit_min():
    r"""Verify that fitting works in the noisy case.

    Here there are two contradictory observations, but one with a very high
    uncertainty, that it should not trust.

    This is an example where we "walked to the minimum" \_
    """
    # Observations
    t = 1  # where
    fs = [1, 0.5]  # loss value
    fs_var = [1e-10, 1e-10]  # variance of loss
    dfs = [-1, 1]  # derivative
    dfs_var = [1e-10, 1e5]  # variance of derivative

    mu = _fit_quadratic(t, fs, dfs, fs_var, dfs_var)

    assert np.allclose(mu, [1, -1, 1 / 2])

    alpha = _get_alpha(mu, t)

    assert np.isclose(alpha, 0)


def test_stochastic_fit_other_side():
    r"""Verify that fitting works in the noisy case.

    Here there are two contradictory observations, but one with a very high
    uncertainty, that it should not trust.

    This is an example where we "walked to the other side" \ /
    """
    # Observations
    t = 1  # where
    fs = [1, 0]  # loss value
    fs_var = [1e-10, 1e5]  # variance of loss
    dfs = [-1, 1]  # derivative
    dfs_var = [1e-10, 1e-10]  # variance of derivative

    mu = _fit_quadratic(t, fs, dfs, fs_var, dfs_var)

    assert np.allclose(mu, [1, -1, 1])

    alpha = _get_alpha(mu, t)

    assert np.isclose(alpha, 1)


def test_small_step():
    r"""Verify that fitting works in the noisy case.

    Here there are two contradictory observations, but one with a very high
    uncertainty, that it should not trust.

    This is an example where we took a very small step, geting the same loss
    and derivative
    """
    # Observations
    t = 1e-10  # where
    fs = [1, 1]  # loss value
    fs_var = [1e-10, 1e-10]  # variance of loss
    dfs = [-1, -1]  # derivative
    dfs_var = [1e-10, 1e-10]  # variance of derivative

    mu = _fit_quadratic(t, fs, dfs, fs_var, dfs_var)

    assert np.allclose(mu, [1, -1, 0])

    alpha = _get_alpha(mu, t)

    assert np.isclose(alpha, -1)


TESTPROBLEMS = [
    "mnist_logreg",
    "fmnist_2c2d",
    "mnist_mlp",
    "fmnist_logreg",
    "fmnist_mlp",
    "mnist_2c2d",
    # "cifar10_3c3d",
]

TRACK_INTERVAL = 2


@pytest.mark.parametrize("testproblem", TESTPROBLEMS, ids=TESTPROBLEMS)
def test_integration_expensive(
    testproblem, num_epochs=1, batch_size=4, lr=0.01, momentum=0.0, seed=0
):
    """Integration test for expensive alpha quantity.

    Computes the effective local step size alpha during a short training.
    Note: This test only verifies that the computation passes.
    """
<<<<<<< HEAD
=======
    set_deepobs_seed(0)
    from backboard.utils import fix_deepobs_data_dir

    fix_deepobs_data_dir()
    hotfix_deepobs_argparse()

>>>>>>> 0dfbb313
    quantities = [AlphaExpensive(TRACK_INTERVAL, verbose=True)]

    return get_output_sgd_test_runner(
        quantities,
        testproblem,
        num_epochs=num_epochs,
        batch_size=batch_size,
        lr=lr,
        momentum=momentum,
        seed=seed,
    )[0]


@pytest.mark.parametrize("testproblem", TESTPROBLEMS, ids=TESTPROBLEMS)
def test_integration_optimized(
    testproblem, num_epochs=1, batch_size=4, lr=0.01, momentum=0.0, seed=0
):
    """Integration test for expensive alpha quantity.

    Computes the effective local step size alpha during a short training.
    Note: This test only verifies that the computation passes.
    """
<<<<<<< HEAD
=======
    set_deepobs_seed(0)
    from backboard.utils import fix_deepobs_data_dir

    fix_deepobs_data_dir()
    hotfix_deepobs_argparse()

>>>>>>> 0dfbb313
    quantities = [AlphaOptimized(TRACK_INTERVAL, verbose=True)]

    return get_output_sgd_test_runner(
        quantities,
        testproblem,
        num_epochs=num_epochs,
        batch_size=batch_size,
        lr=lr,
        momentum=momentum,
        seed=seed,
    )[0]


@pytest.mark.parametrize("testproblem", TESTPROBLEMS, ids=TESTPROBLEMS)
def test_expensive_matches_optimized_separate_runs(
    testproblem, num_epochs=1, batch_size=4, lr=0.01, momentum=0.0, seed=0
):
    """Compare results of expensive and optimized alpha."""
    quantity1 = AlphaOptimized(TRACK_INTERVAL, verbose=True)
    quantity2 = AlphaExpensive(TRACK_INTERVAL, verbose=True)

    compare_quantities(
        [quantity1, quantity2],
        testproblem,
        separate_runs=True,
        num_epochs=num_epochs,
        batch_size=batch_size,
        lr=lr,
        momentum=momentum,
        seed=seed,
    )


@pytest.mark.parametrize("testproblem", TESTPROBLEMS, ids=TESTPROBLEMS)
def test_expensive_matches_optimized_joint_runs(
    testproblem, num_epochs=1, batch_size=4, lr=0.01, momentum=0.0, seed=0
):
<<<<<<< HEAD
    """Compare results of expensive and optimized alpha."""
    quantity1 = AlphaOptimized(TRACK_INTERVAL, verbose=True)
    quantity2 = AlphaExpensive(TRACK_INTERVAL, verbose=True)
=======
    """Integration test for expensive alpha quantity.

    Computes the effective local step size alpha during a short training.
    Note: This test only verifies that the computation passes.
    """
    set_deepobs_seed(0)
    from backboard.utils import fix_deepobs_data_dir

    fix_deepobs_data_dir()
    hotfix_deepobs_argparse()

    quantities = [
        AlphaOptimized(TRACK_INTERVAL, verbose=True),
        AlphaExpensive(TRACK_INTERVAL, verbose=True),
    ]
>>>>>>> 0dfbb313

    compare_quantities(
        [quantity1, quantity2],
        testproblem,
        separate_runs=False,
        num_epochs=num_epochs,
        batch_size=batch_size,
        lr=lr,
        momentum=momentum,
        seed=seed,
    )<|MERGE_RESOLUTION|>--- conflicted
+++ resolved
@@ -9,13 +9,7 @@
     _fit_quadratic,
     _get_alpha,
 )
-<<<<<<< HEAD
 from tests.test_quantities.utils import compare_quantities, get_output_sgd_test_runner
-=======
-
-from tests.test_quantities.test_runner import run_sgd_test_runner
-from tests.utils import hotfix_deepobs_argparse, set_deepobs_seed
->>>>>>> 0dfbb313
 
 
 def test_determinstic_fit_min():
@@ -199,15 +193,6 @@
     Computes the effective local step size alpha during a short training.
     Note: This test only verifies that the computation passes.
     """
-<<<<<<< HEAD
-=======
-    set_deepobs_seed(0)
-    from backboard.utils import fix_deepobs_data_dir
-
-    fix_deepobs_data_dir()
-    hotfix_deepobs_argparse()
-
->>>>>>> 0dfbb313
     quantities = [AlphaExpensive(TRACK_INTERVAL, verbose=True)]
 
     return get_output_sgd_test_runner(
@@ -230,15 +215,6 @@
     Computes the effective local step size alpha during a short training.
     Note: This test only verifies that the computation passes.
     """
-<<<<<<< HEAD
-=======
-    set_deepobs_seed(0)
-    from backboard.utils import fix_deepobs_data_dir
-
-    fix_deepobs_data_dir()
-    hotfix_deepobs_argparse()
-
->>>>>>> 0dfbb313
     quantities = [AlphaOptimized(TRACK_INTERVAL, verbose=True)]
 
     return get_output_sgd_test_runner(
@@ -276,30 +252,14 @@
 def test_expensive_matches_optimized_joint_runs(
     testproblem, num_epochs=1, batch_size=4, lr=0.01, momentum=0.0, seed=0
 ):
-<<<<<<< HEAD
     """Compare results of expensive and optimized alpha."""
-    quantity1 = AlphaOptimized(TRACK_INTERVAL, verbose=True)
-    quantity2 = AlphaExpensive(TRACK_INTERVAL, verbose=True)
-=======
-    """Integration test for expensive alpha quantity.
-
-    Computes the effective local step size alpha during a short training.
-    Note: This test only verifies that the computation passes.
-    """
-    set_deepobs_seed(0)
-    from backboard.utils import fix_deepobs_data_dir
-
-    fix_deepobs_data_dir()
-    hotfix_deepobs_argparse()
-
     quantities = [
         AlphaOptimized(TRACK_INTERVAL, verbose=True),
         AlphaExpensive(TRACK_INTERVAL, verbose=True),
     ]
->>>>>>> 0dfbb313
 
     compare_quantities(
-        [quantity1, quantity2],
+        quantities,
         testproblem,
         separate_runs=False,
         num_epochs=num_epochs,
