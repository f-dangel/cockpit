"""Cockpit."""

import contextlib
import inspect
import json
import os
from collections import defaultdict

from backboard import quantities
from backboard.cockpit_plotter import CockpitPlotter
from backboard.quantities.utils_quantities import _update_dicts
from backobs import extend_with_access_unreduced_loss
from backpack import backpack
from backpack.extensions import BatchGradTransforms
from deepobs.pytorch.testproblems.testproblem import TestProblem


class Cockpit:
    """Cockpit class."""

    def __init__(self, tproblem, logpath, track_interval=1, quantities=None):
        """Initialize the Cockpit.

        Args:
            tproblem (deepobs.pytorch.testproblem): A DeepOBS testproblem.
                Alternatively, it ccould also be a general Pytorch Net.
            logpath (str): Path to the log file.
            track_interval (int, optional): Tracking rate.
                Defaults to 1 meaning every iteration is tracked.
            quantities (list, optional): List of quantities (classes or instances)
                that should be tracked. Defaults to None, which would use all
                implemented ones.
        """
        # Store all parameters as attributes
        params = locals()
        del params["self"]
        self.__dict__ = params
        self.create_graph = False
        self.output = defaultdict(dict)

        # Collect quantities
        self.quantities = self._collect_quantities(quantities, track_interval)

        # Extend testproblem
        if isinstance(tproblem, TestProblem):
            extend_with_access_unreduced_loss(tproblem)
        else:
            # TODO How do we handle general PyTorch nets?
            raise NotImplementedError

        # Prepare logpath
        self._prepare_logpath(logpath)

        # Create a Cockpit Plotter instance
        self.cockpit_plotter = CockpitPlotter(self.logpath)

    def __call__(self, global_step):
        """Returns the backpack extensions that should be used in this iteration.

        Args:
            global_step (int): Current number of iteration.

        Returns:
            backpack.backpack: BackPACK with the appropriate extensions, or the
                nullcontext
        """
        # Collect needed extensions
        ext = []
        for q in self.quantities:
            ext += q.extensions(global_step)

        ext = self._process_multiple_batch_grad_transforms(ext)

        ext = list(set(ext))

        ext = self._process_multiple_batch_grad_transforms(ext)
        ext = self._process_duplicate_extensions(ext)

        # Collect if create graph is needed and set switch
        self.create_graph = any(q.create_graph(global_step) for q in self.quantities)

        # return context_manager
        if ext:

            def context_manager():
                return backpack(*ext)

        else:
            context_manager = contextlib.nullcontext

        return context_manager()

    def track(self, global_step, batch_loss):
        """Tracking all quantities.

        Args:
            global_step (int): Current number of iteration.
            batch_loss (torch.Tensor): The batch loss of the current iteration.
        """
        params = [p for p in self.tproblem.net.parameters() if p.requires_grad]
        for q in self.quantities:
            q.compute(global_step, params, batch_loss)

    def log(
        self,
        global_step,
        epoch_count,
        train_loss,
        valid_loss,
        test_loss,
        train_accuracy,
        valid_accuracy,
        test_accuracy,
        learning_rate,
    ):
        """Tracking function for quantities computed at every epoch.

        Args:
            global_step (int): Current number of iteration/global step.
            epoch_count (int): Current number of epoch.
            train_loss (float): Loss on the train (eval) set.
            valid_loss (float): Loss on the validation set.
            test_loss (float): Loss on the test set.
            train_accuracy (float): Accuracy on the train (eval) set.
            valid_accuracy (float): Accuracy on the validation set.
            test_accuracy (float): Accuracy on the test set.
            learning_rate (float): Learning rate of the optimizer. We assume,
                that the optimizer uses a single global learning rate, which is
                used for all parameter groups.
        """
        # Loop over inputs, w/o self & global_step, adding them to the output dict
        params = locals()
        del params["self"]
        del params["global_step"]

        for k, v in params.items():
            self.output[global_step][k] = v

    def plot(self, *args, **kwargs):
        """Plot the Cockpit with the current state of the log file."""
        self.cockpit_plotter.plot(*args, **kwargs)

    def write(self):
        """Write the tracked Quantities of the Cockpit to file."""
        # Update the cockpit with the outputs from the individual quantities
        for q in self.quantities:
            _update_dicts(self.output, q.output)

        # Dump to file
        with open(self.logpath + ".json", "w") as json_file:
            json.dump(self.output, json_file, indent=4, sort_keys=True)
        print("Cockpit-Log written...")

    @staticmethod
    def _prepare_logpath(logpath):
        """Prepare the logpath by creating it if necessary.

        Args:
            logpath (str): The path where the logs should be stored
        """
        logdir, logfile = os.path.split(logpath)
        os.makedirs(logdir, exist_ok=True)

    @staticmethod
    def _collect_quantities(cockpit_quantities, track_interval):
        """Collect all quantities that should be used for tracking.

        Args:
            quantities (list, None) A list of quantities (classes or instances)
                that should be tracked. Can also be None, in this case all
                implemented quantities are being returned.
            track_interval (int, optional): Tracking rate.

        Returns:
            list: List of quantities (classes) that should be used for tracking.
        """
        if cockpit_quantities is None:
            cockpit_quantities = [
                quantities.Alpha,
                quantities.Distance,
                quantities.GradNorm,
                quantities.InnerProductTest,
                quantities.Loss,
                quantities.MaxEV,
                quantities.MeanGSNR,
                quantities.NormTest,
                quantities.OrthogonalityTest,
                quantities.TICDiag,
                quantities.TICTrace,
                quantities.Trace,
            ]

        quants = []
        for q in cockpit_quantities:
            if inspect.isclass(q):
                quants.append(q(track_interval))
            else:
                quants.append(q)

        return quants

<<<<<<< HEAD
=======
    def _process_duplicate_extensions(self, ext):
        """Remove duplicate BackPACK extensions.

        TODO Once we notice two instances of the same extensions, we just remove
        the latter one. This could be problematic if those extensions use different
        inputs (e.g. number of samples for MC extensions).

        Args:
            ext ([backpack.extensions]): A list of BackPACK extensions,
                potentially containing duplicates.

        Returns:
            [backpack.extensions]: A list of unique BackPACK extensions
        """
        ext_dict = dict()
        no_duplicate_ext = []
        for e in ext:
            if type(e) in ext_dict:
                pass
            else:
                no_duplicate_ext.append(e)
                ext_dict[type(e)] = True

        return no_duplicate_ext

>>>>>>> e758c95e
    def _process_multiple_batch_grad_transforms(self, ext):
        """Handle multiple occurrences of ``BatchGradTransforms`` by combining them."""
        transforms = [e for e in ext if isinstance(e, BatchGradTransforms)]
        no_transforms = [e for e in ext if not isinstance(e, BatchGradTransforms)]

        batch_grad_transforms = self._merge_batch_grad_transforms(transforms)

        return no_transforms + [batch_grad_transforms]

    @staticmethod
    def _merge_batch_grad_transforms(batch_grad_transforms):
        """Merge multiple ``BatchGradTransform``s into a single one."""
        transforms = [t.get_transforms() for t in batch_grad_transforms]

        # Check for no duplicates. In principle this may be okay if same keys really
        # computed the same quantity. For now, simply avoid that.
        keys = []
        for t in transforms:
            keys += list(t.keys())
        if not len(keys) == len(set(keys)):
            raise ValueError(f"Found non-unique transforms: {keys}")

        combined_transforms = {}
        for t in transforms:
            combined_transforms.update(t)

        return BatchGradTransforms(combined_transforms)<|MERGE_RESOLUTION|>--- conflicted
+++ resolved
@@ -199,8 +199,6 @@
 
         return quants
 
-<<<<<<< HEAD
-=======
     def _process_duplicate_extensions(self, ext):
         """Remove duplicate BackPACK extensions.
 
@@ -226,7 +224,6 @@
 
         return no_duplicate_ext
 
->>>>>>> e758c95e
     def _process_multiple_batch_grad_transforms(self, ext):
         """Handle multiple occurrences of ``BatchGradTransforms`` by combining them."""
         transforms = [e for e in ext if isinstance(e, BatchGradTransforms)]
