"""Class for tracking the effective relative step size Alpha."""

import itertools
import warnings

import numpy as np

from backboard.quantities.quantity import Quantity
from backboard.quantities.utils_quantities import (
    _layerwise_dot_product,
    _root_sum_of_squares,
    _unreduced_loss_hotfix,
)
from backpack import extensions


class Alpha(Quantity):
    """Alpha Quantity Class."""

    _positions = ["start", "end"]

    def __init__(self, track_interval=1, verbose=False, check=False):
        super().__init__(track_interval=track_interval, verbose=verbose)
        self.clear_info()
        self._check = check

        if self._check:
            raise NotImplementedError()

    def clear_info(self):
        """Reset information of start and end points."""
        self._start_info = {}
        self._end_info = {}

    def extensions(self, global_step):
        """Return list of BackPACK extensions required for the computation.

        Args:
            global_step (int): The current iteration number.

        Returns:
            list: (Potentially empty) list with required BackPACK quantities.
        """
        ext = []

        if self._is_position(global_step, "start"):
            ext.append(extensions.BatchGrad())

        if self._is_position(global_step, "end"):
            ext.append(extensions.BatchGrad())

        return ext

    def compute(self, global_step, params, batch_loss):
        """Evaluate the current parameter distances.

        We track both the distance to the initialization, as well as the size of
        the last parameter update.

        Args:
            global_step (int): The current iteration number.
            params ([torch.Tensor]): List of torch.Tensors holding the network's
                parameters.
            batch_loss (torch.Tensor): Mini-batch loss from current step.
        """
<<<<<<< HEAD
        if self._is_position(global_step, pos="end"):
            self._end_info = self._fetch_values(params, batch_loss, pos="end")
            self.output[global_step - 1]["alpha"] = self._compute_alpha()
            self.clear_info()

        if self._is_position(global_step, pos="start"):
            self._start_info = self._fetch_values(params, batch_loss, pos="start")

    def _fetch_values(self, params, batch_loss, pos):
        """Fetch values for quadratic fit. Return as dictionary.

        The entry "search_dir" is only initialized if ``pos`` is ``"start"``.
        """
        info = {}

        # TODO this is currently only correctly implemented for SGD!
        # TODO raise NotImplementedError when optimizer is not SGD with 0 momentum
        if pos == "start":
            search_dir = [-g for g in self._fetch_grad(params)]
            info["search_dir"] = search_dir
        elif pos == "end":
            search_dir = self._start_info["search_dir"]
        else:
            raise ValueError(f"Invalid position '{pos}'. Expect {self._positions}.")

        info["params"] = [p.data.clone().detach() for p in params]

        # 0ᵗʰ order info
        info["f"] = batch_loss.item()
        info["var_f"] = _unreduced_loss_hotfix(batch_loss).var().item()

        # 1ˢᵗ order info
        info["df"] = _projected_gradient(self._fetch_grad(params), search_dir)
        info["var_df"] = _exact_variance(self._fetch_batch_grad(params), search_dir)

        return info

    def _is_position(self, global_step, pos):
        """Return whether current iteration is the start/end of a quadratic fit."""
        if pos == "start":
            return global_step % self._track_interval == 0
        elif pos == "end":
            return global_step % self._track_interval == 1
        else:
            raise ValueError(f"Invalid position '{pos}'. Expect {self._positions}.")

    def _compute_alpha(self):
        """Compute and return alpha, assuming all quantities have been stored."""
        t = self._compute_step_length()
        fs = self._get_info("f")
        dfs = self._get_info("df")
        var_fs = self._get_info("var_f")
        var_dfs = self._get_info("var_df")

        # Compute alpha
        mu = _fit_quadratic(t, fs, dfs, var_fs, var_dfs)
        alpha = _get_alpha(mu, t)

        if self._verbose:
            print(f"α: {alpha}")
            # TODO α sometimes seems to be None. Then this fails:
            # print(f"α: {alpha:.4f}")

        return alpha

    def _compute_step_length(self):
        """Return distance between start and end point."""
        return _root_sum_of_squares(
            [(old_p - p).norm(2).item() for old_p, p in zip(*self._get_info("params"))]
        )

    def _get_info(self, key):
        """Return list with the requested information at start and end point.

        Args:
            key (str): Label of the information requested for start and end point
                of the quadratic fit.
        """
        if key == "var_df":
            # TODO Replace dummy
            dummy = [1e-6, 1e-6]
            warnings.warn(f"Info 'var_df' is using dummy values {dummy}")
            return dummy

        else:
            return [self._start_info[key], self._end_info[key]]
=======
        if self._track_interval == 1:
            # Special case if we track every iteration, since then the two computation
            # steps of the quantitiy overlap.
            if hasattr(self, "f0"):
                # compute alpha of last (!) step
                self.f1 = batch_loss.item()
                self.var_f1 = _unreduced_loss_hotfix(batch_loss).var().item()
                self.df1 = _projected_gradient(
                    self._fetch_grad(params), self.search_dir
                )
                self.var_df1 = _exact_variance(
                    self._fetch_batch_grad(params), self.search_dir
                )
                update_size = _root_sum_of_squares(
                    [
                        (old_p - p).norm(2).item()
                        for old_p, p in zip(self.old_params, params)
                    ]
                )
                # Combine
                t = update_size
                fs = [self.f0, self.f1]
                dfs = [self.df0, self.df1]
                var_fs = [self.var_f0, self.var_f1]
                var_dfs = [self.var_df0, self.var_df1]

                # Compute alpha
                mu = _fit_quadratic(t, fs, dfs, var_fs, var_dfs)
                alpha = _get_alpha(mu, t)
                self.output[global_step - 1]["alpha"] = alpha

                if self._verbose:
                    print(f"Alpha: {alpha:.4f}")

            self.f0 = batch_loss.item()
            self.var_f0 = _unreduced_loss_hotfix(batch_loss).var().item()
            # TODO this is currently only correctly implemented for SGD!
            self.search_dir = [-g for g in self._fetch_grad(params)]
            self.old_params = [p.data.clone().detach() for p in params]
            self.df0 = _projected_gradient(self._fetch_grad(params), self.search_dir)
            self.var_df0 = _exact_variance(
                self._fetch_batch_grad(params), self.search_dir
            )

        else:
            if global_step % self._track_interval == 0:
                # Store values and wait for next step #
                # (Variance of) loss
                self.f0 = batch_loss.item()
                self.var_f0 = _unreduced_loss_hotfix(batch_loss).var().item()

                # Store search direction
                # TODO this is currently only correctly implemented for SGD!
                self.search_dir = [-g for g in self._fetch_grad(params)]

                # Store current parameters (for update size)
                self.old_params = [p.data.clone().detach() for p in params]

                # (Variance of) projected gradient
                self.df0 = _projected_gradient(
                    self._fetch_grad(params), self.search_dir
                )
                self.var_df0 = _exact_variance(
                    self._fetch_batch_grad(params), self.search_dir
                )
            elif global_step % self._track_interval == 1:
                # Gather necessary values, compute alpha and store it #
                # (Variance of) loss
                self.f1 = batch_loss.item()
                self.var_f1 = _unreduced_loss_hotfix(batch_loss).var().item()

                # (Variance of) projected gradient
                self.df1 = _projected_gradient(
                    self._fetch_grad(params), self.search_dir
                )
                self.var_df1 = _exact_variance(
                    self._fetch_batch_grad(params), self.search_dir
                )

                # Update size
                update_size = _root_sum_of_squares(
                    [
                        (old_p - p).norm(2).item()
                        for old_p, p in zip(self.old_params, params)
                    ]
                )

                # Combine
                t = update_size
                fs = [self.f0, self.f1]
                dfs = [self.df0, self.df1]
                var_fs = [self.var_f0, self.var_f1]
                var_dfs = [self.var_df0, self.var_df1]

                # Compute alpha
                mu = _fit_quadratic(t, fs, dfs, var_fs, var_dfs)
                alpha = _get_alpha(mu, t)
                self.output[global_step - 1]["alpha"] = alpha

                if self._verbose:
                    print(f"Alpha: {alpha:.4f}")
>>>>>>> 4e80d99f


def _projected_gradient(u, v):
    """Computes magnitude of a projection of one vector onto another.

    Args:
        u ([torch.Tensor]): First parameter vector, the vector to be projected.
        v ([torch.Tensor]): Second parameter vector, the direction.

    Returns:
        float: Scalar magnitude of the projection.
    """
    dot_product = sum(_layerwise_dot_product(u, v))
    norm = _root_sum_of_squares([v_el.norm(2).item() for v_el in v])
    return dot_product / norm


def _exact_variance(grads, search_dir):
    """Computes the exact variance of individual projected gradients.

    The gradients are projected onto the search direction before the variance
    is computed.

    Args:
        grads (list): List of individual gradients
        search_dir (list): List of search direction

    Returns:
        list: A list of the variances per layer.
    """
    # swap order of first two axis, so now it is:
    # grads[batch_size, layer, parameters]
    grads = [
        [i for i in element if i is not None]
        for element in list(itertools.zip_longest(*grads))
    ]
    proj_grad = []
    for grad in grads:
        proj_grad.append(_projected_gradient(grad, search_dir))
    return np.var(proj_grad, ddof=1)


def _fit_quadratic(t, fs, dfs, fs_var, dfs_var):
    """Fit a quadratic, given two (noisy) function & gradient observations.

    Args:
        t (float): Position of second observation.
        fs (float): Function values at 0 and t.
        dfs (float): Projected gradients at 0 and t.
        fs_var (list): Variances of function values at 0 and t.
        dfs_var (list): Variances of projected gradients at 0 and t.

    Returns:
        np.array: Parameters of the quadratic fit.
    """
    # The first observation is always at 0, the second at t
    # Observation matrix (f(0), then f(t), then f'(0) and f'(t))
    # The matrix shows how we observe the parameters of the quadratic
    # i.e. for f(0) we see (0)**2 *w1 + (0)*w2 + w3
    # and for f'(t) we see 2*(t)*w1 + w2

    Phi = np.array([[1, 0, 0], [1, t, t ** 2], [0, 1, 0], [0, 1, 2 * t]]).T

    # small value to use if one of the variances or t is 0.
    eps = 1e-10
    if 0 in fs_var:
        warnings.warn(
            "The variance of f is 0, using a small value instead.", stacklevel=2
        )
        fs_var = list(map(lambda i: eps if i == 0 else i, fs_var))
    if 0 in dfs_var:
        warnings.warn(
            "The variance of df is 0, using a small value instead.", stacklevel=2
        )
        dfs_var = list(map(lambda i: eps if i == 0 else i, dfs_var))
    if t == 0.0:
        warnings.warn(
            "The two observations were (almost) at the same point.", stacklevel=2
        )

    try:
        # Covariance matrix
        lambda_inv = np.linalg.inv(np.diag(fs_var + dfs_var))
        # Maximum Likelihood Estimation
        mu = np.linalg.inv(Phi @ lambda_inv @ Phi.T) @ Phi @ lambda_inv @ (fs + dfs)
    except np.linalg.LinAlgError:
        warnings.warn(
            "Couldn't compute a quadratic fit due to Singular matrix, returning None",
            stacklevel=2,
        )
        mu = None

    return mu


def _get_alpha(mu, t):
    """Compute the local step size alpha.

    It will be expressed in terms of the local quadratic fit. A local step size
    of 1, is equal to `stepping on the other side of the quadratic`, while a
    step size of 0 means `stepping to the minimum`.

    If no quadratic approximation could be computed, return None.

    Args:
        mu (list): Parameters of the quadratic fit.
        t (float): Step size (taken).

    Returns:
        float: Local effective step size.
    """
    # If we couldn't compute a quadratic approx., return None or -1 if it was
    # due to a very small step
    if mu is None:
        return -1 if t == 0.0 else None
    elif mu[2] < 0:
        # Concave setting: Since this means that it is still going downhill
        # where we stepped to, we will log it as -1.
        return -1
    else:
        # get alpha_bar (the step size that is "the other side")
        alpha_bar = -mu[1] / mu[2]

        # scale everything on a standard quadratic (i.e. step of 0 = minimum)
        return (2 * t) / alpha_bar - 1<|MERGE_RESOLUTION|>--- conflicted
+++ resolved
@@ -63,7 +63,6 @@
                 parameters.
             batch_loss (torch.Tensor): Mini-batch loss from current step.
         """
-<<<<<<< HEAD
         if self._is_position(global_step, pos="end"):
             self._end_info = self._fetch_values(params, batch_loss, pos="end")
             self.output[global_step - 1]["alpha"] = self._compute_alpha()
@@ -150,109 +149,6 @@
 
         else:
             return [self._start_info[key], self._end_info[key]]
-=======
-        if self._track_interval == 1:
-            # Special case if we track every iteration, since then the two computation
-            # steps of the quantitiy overlap.
-            if hasattr(self, "f0"):
-                # compute alpha of last (!) step
-                self.f1 = batch_loss.item()
-                self.var_f1 = _unreduced_loss_hotfix(batch_loss).var().item()
-                self.df1 = _projected_gradient(
-                    self._fetch_grad(params), self.search_dir
-                )
-                self.var_df1 = _exact_variance(
-                    self._fetch_batch_grad(params), self.search_dir
-                )
-                update_size = _root_sum_of_squares(
-                    [
-                        (old_p - p).norm(2).item()
-                        for old_p, p in zip(self.old_params, params)
-                    ]
-                )
-                # Combine
-                t = update_size
-                fs = [self.f0, self.f1]
-                dfs = [self.df0, self.df1]
-                var_fs = [self.var_f0, self.var_f1]
-                var_dfs = [self.var_df0, self.var_df1]
-
-                # Compute alpha
-                mu = _fit_quadratic(t, fs, dfs, var_fs, var_dfs)
-                alpha = _get_alpha(mu, t)
-                self.output[global_step - 1]["alpha"] = alpha
-
-                if self._verbose:
-                    print(f"Alpha: {alpha:.4f}")
-
-            self.f0 = batch_loss.item()
-            self.var_f0 = _unreduced_loss_hotfix(batch_loss).var().item()
-            # TODO this is currently only correctly implemented for SGD!
-            self.search_dir = [-g for g in self._fetch_grad(params)]
-            self.old_params = [p.data.clone().detach() for p in params]
-            self.df0 = _projected_gradient(self._fetch_grad(params), self.search_dir)
-            self.var_df0 = _exact_variance(
-                self._fetch_batch_grad(params), self.search_dir
-            )
-
-        else:
-            if global_step % self._track_interval == 0:
-                # Store values and wait for next step #
-                # (Variance of) loss
-                self.f0 = batch_loss.item()
-                self.var_f0 = _unreduced_loss_hotfix(batch_loss).var().item()
-
-                # Store search direction
-                # TODO this is currently only correctly implemented for SGD!
-                self.search_dir = [-g for g in self._fetch_grad(params)]
-
-                # Store current parameters (for update size)
-                self.old_params = [p.data.clone().detach() for p in params]
-
-                # (Variance of) projected gradient
-                self.df0 = _projected_gradient(
-                    self._fetch_grad(params), self.search_dir
-                )
-                self.var_df0 = _exact_variance(
-                    self._fetch_batch_grad(params), self.search_dir
-                )
-            elif global_step % self._track_interval == 1:
-                # Gather necessary values, compute alpha and store it #
-                # (Variance of) loss
-                self.f1 = batch_loss.item()
-                self.var_f1 = _unreduced_loss_hotfix(batch_loss).var().item()
-
-                # (Variance of) projected gradient
-                self.df1 = _projected_gradient(
-                    self._fetch_grad(params), self.search_dir
-                )
-                self.var_df1 = _exact_variance(
-                    self._fetch_batch_grad(params), self.search_dir
-                )
-
-                # Update size
-                update_size = _root_sum_of_squares(
-                    [
-                        (old_p - p).norm(2).item()
-                        for old_p, p in zip(self.old_params, params)
-                    ]
-                )
-
-                # Combine
-                t = update_size
-                fs = [self.f0, self.f1]
-                dfs = [self.df0, self.df1]
-                var_fs = [self.var_f0, self.var_f1]
-                var_dfs = [self.var_df0, self.var_df1]
-
-                # Compute alpha
-                mu = _fit_quadratic(t, fs, dfs, var_fs, var_dfs)
-                alpha = _get_alpha(mu, t)
-                self.output[global_step - 1]["alpha"] = alpha
-
-                if self._verbose:
-                    print(f"Alpha: {alpha:.4f}")
->>>>>>> 4e80d99f
 
 
 def _projected_gradient(u, v):
