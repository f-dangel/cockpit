"""Utility functions for the CockpitTracker."""

import copy
import itertools
import os
import warnings
from collections import defaultdict
from math import sqrt

import numpy as np
import torch


def _check_optimizer(optimizer):
    """Check whether we currently support this optimizer.

    Note, we currently only support vanilla SGD since the search direction and
    update magnitude is hard-coded.

    Args:
        optimizer (torch.optim): A PyTorch optimizer
    """
    if optimizer.__class__.__name__ == "SGD":
        if optimizer.param_groups[0]["momentum"] != 0:
            warnings.warn(
                "Warning: You are using SGD with momentum. Computation of "
                "parameter update magnitude and search direction is "
                "probably incorrect!",
                stacklevel=2,
            )
    else:
        warnings.warn(
            "Warning: You are using an optimizer, with an unknown parameter "
            "update. Computation of parameter update magnitude and search "
            "direction is probably incorrect!",
            stacklevel=2,
        )


def _prepare_logpath(logpath):
    """Prepare the logpath by creating it if necessary.

    Args:
        logpath (str): The path where the logs should be stored
    """
    logdir, logfile = os.path.split(logpath)
    os.makedirs(logdir, exist_ok=True)


def _init_tracking():
    """Initialize dicts for our tracking quantities.

    This is a helper function that creates two default dictionaries. This means
    that if the dict is given a key it doesn't know yet, it returns an empty list.
    This makes it easier to just append to it, even if it doesn't exist yet.

    Returns:
        [tuple]: A tuple of default dictionaries.
    """
    # Create empty default dicts for iter and epoch quantites
    iter_tracking = defaultdict(list)
    epoch_tracking = defaultdict(list)

    return iter_tracking, epoch_tracking


def _layerwise_dot_product(x_s, y_s):
    """Computes the dot product of two parameter vectors layerwise.

    Args:
        x_s (list): First list of parameter vectors.
        y_s (list): Second list of parameter vectors.

    Returns:
        prod: 1-D list of scalars. Each scalar is a dot product of one layer.
    """
    return [torch.sum(x * y).item() for x, y in zip(x_s, y_s)]


def _exact_variance(grads, search_dir):
    """Computes the exact variance of individual projected gradients.

    The gradients are projected onto the search direction before the variance
    is computed.

    Args:
        grads (list): List of individual gradients
        search_dir (list): List of search direction

    Returns:
        list: A list of the variances per layer.
    """
    # swap order of first two axis, so now it is:
    # grads[batch_size, layer, parameters]
    grads = [
        [i for i in element if i is not None]
        for element in list(itertools.zip_longest(*grads))
    ]
    proj_grad = []
    for grad in grads:
        proj_grad.append(_layerwise_dot_product(search_dir, grad))
    return np.var(np.array(proj_grad), axis=0, ddof=1).tolist()


def _fit_quadratic(t, fs, dfs, fs_var, dfs_var):
    """Fit a quadratic, given two (noisy) function & gradient observations.

    Args:
        t (float): Position of second observation.
        fs (float): Function values at 0 and t.
        dfs (float): Projected gradients at 0 and t.
        fs_var (list): Variances of function values at 0 and t.
        dfs_var (list): Variances of projected gradients at 0 and t.

    Returns:
        np.array: Parameters of the quadratic fit.
    """
    # The first observation is always at 0, the second at t
    # Observation matrix (f(0), then f(t), then f'(0) and f'(t))
    # The matrix shows how we observe the parameters of the quadratic
    # i.e. for f(0) we see (0)**2 *w1 + (0)*w2 + w3
    # and for f'(t) we see 2*(t)*w1 + w2

    Phi = np.array([[1, 0, 0], [1, t, t ** 2], [0, 1, 0], [0, 1, 2 * t]]).T

    # small value to use if one of the variances is 0.
    eps = 1e-10
    if 0 in fs_var:
        warnings.warn("The variance of f is 0, using a small value instead.")
        fs_var = list(map(lambda i: eps if i == 0 else i, fs_var))
    if 0 in dfs_var:
        warnings.warn("The variance of df is 0, using a small value instead.")
        dfs_var = list(map(lambda i: eps if i == 0 else i, dfs_var))

    # Covariance matrix
    lambda_inv = np.linalg.inv(np.diag(fs_var + dfs_var))

    # Maximum Likelihood Estimation
    mu = np.linalg.inv(Phi @ lambda_inv @ Phi.T) @ Phi @ lambda_inv @ (fs + dfs)

    return mu


def _get_alpha(mu, t):
    """Compute the local step size alpha.

    It will be expressed in terms of the local quadratic fit. A local step size
    of 1, is equal to `stepping on the other side of the quadratic`, while a
    step size of 0 means `stepping to the minimum`.

<<<<<<< HEAD
    If no quadratic approximation could be computed, return None.
=======
    If
>>>>>>> 112cf992

    Args:
        mu (list): Parameters of the quadratic fit.
        t (float): Step size (taken).

    Returns:
        float: Local effective step size.
    """
    # If we couldn't compute a quadratic approx., return None.
    if mu is None:
        return None
    elif mu[2] < 0:
        # Concave setting: Since this means that it is still going downhill
        # where we stepped to, we will log it as -1.
        return -1
    else:
        # get alpha_bar (the step size that is "the other side")
        alpha_bar = -mu[1] / mu[2]

        # scale everything on a standard quadratic (i.e. step of 0 = minimum)
        return (2 * t) / alpha_bar - 1


def _normalize(v):
    """Normalize a vector.

    Args:
        v (torch.Tensor): Some vector

    Returns:
        torch.Tensor: Normalized vector of norm 1.
    """
    return v / v.norm()


def _trim_dict(dicty):
    """Trimms a dictionary such that each values are lists of the same length.

    We assume that all list have either the size n or n+1. The last elements of
    all lists of size n+1 should be trimmed.

    Args:
        dicty (dict): A dictionary where each value is a list.

    Returns:
        dict: A dictionary with equally sized lists as values
    """
    # Create a deepcopy, so that poping an item does not change the original
    trimmed_dicty = copy.deepcopy(dicty)

    # Create dict where the values are the lenghts of the lists
    len_dicty = {key: len(value) for key, value in trimmed_dicty.items()}

    # get a sorted list of the unique lenghts
    lengths = list(set(len_dicty.values()))
    lengths.sort()

    # We don't have to do anything if the sizes are correct. E.g. if we break
    # from the loop while not tracking the current iteration
    if len(lengths) == 1:
        return trimmed_dicty

    # Make sure that it has at most 2 different lengths
    assert (
        len(lengths) == 2
    ), "Couldn't trim the list as it has more than two different lengths."
    # make sure that the difference between the two largest ones is exactly 1
    assert (
        lengths[-1] - lengths[-2] == 1
    ), "Couldn't trim the list as the difference between the sizes was more than one."

    for key, value in len_dicty.items():
        # pop last element of those lists that are too large
        if value == lengths[-1]:
            trimmed_dicty[key].pop()

    return trimmed_dicty


def _combine_grad(parameters):
    """Construct grad for concatenation of flattened parameters."""
    return torch.cat([p.grad.flatten() for p in parameters if p.requires_grad])


def _combine_grad_batch(parameters):
    """Construct grad_batch for concatenation of flattened parameters."""
    flat_grad_batch = [
        p.grad_batch.flatten(start_dim=1) for p in parameters if p.requires_grad
    ]
    return torch.cat(flat_grad_batch, dim=1)


def _combine_batch_l2(parameters):
    """Construct batch_l2 for concatenation of flattened parameters."""
    return sum(p.batch_l2 for p in parameters if p.requires_grad)


def _combine_sum_grad_squared(parameters):
    """Construct sum_grad_squared for concatenation of flattened parameters."""
    return torch.cat(
        [p.sum_grad_squared.flatten() for p in parameters if p.requires_grad]
    )


def _norm_test_radius(B, batch_l2, grad):
    """Ball radius around the expected risk gradient.

    Introduced in:
        Sample size selection in optimization methods for machine learning
        by Richard H. Byrd, Gillian M. Chin, Jorge Nocedal & Yuchen Wu
        (Mathematical Programming volume 134, pages 127–155 (2012))

    Let `g_B, g_P` denote the gradient of the mini-batch and expected risk,
    respectively. The norm test proposes to satisfy
        `E( || g_B - g_P ||² / || g_P ||² ) ≤ r²`
    for some user-specified radius `r`.

    A practical form with mini-batch gradients `gₙ` is given by
        `(1 / (|B| (|B| - 1))) * ∑ₙ || gₙ - g_B ||² / || g_B ||² ≤ r²`.

    We track the square root of the above equation's LHS.

    Args:
        B (int): Batch size.
        batch_l2 (torch.Tensor): The squared L2 norm of individual gradients in
            the minibatch.
        grad (torch.Tensor): Gradients of the parameters.

    Returns:
        float: Ball raidus around the expected risk gradient.
    """
    square_radius = 1 / (B - 1) * (B * (batch_l2.sum() / grad.norm(2) ** 2) - 1)
    return sqrt(square_radius)


def _inner_product_test_width(B, grad_batch, grad):
    """Band width orthogonal to the expected risk gradient.

    Introduced in:
        Adaptive Sampling Strategies for Stochastic Optimization
        by Raghu Bollapragada, Richard Byrd, Jorge Nocedal
        (2017)

    Let `g_B, g_P` denote the gradient of the mini-batch and expected risk,
    respectively. The inner product test proposes to satisfy
        `E( gᵀ_B g_P / || g_P ||² ) ≤ w²`
    for some user-specified band width `w`.

    A practical form with mini-batch gradients `gₙ` is given by
        `(1 / (|B| (|B| - 1))) * ∑ₙ ( gᵀₙ g_B / || g_B ||² - 1 )² ≤ w²`.

    We track the square root of the above equation's LHS.

    Args:
        B (int): Batch size.
        grad_batch (torch.Tensor): The individual gradients of a batch.
        grad (torch.Tensor): Gradients of the parameters.

    Returns:
        float: Band width orthogonal to the expected risk gradient.
    """
    projection = (
        torch.einsum("bi,i->b", grad_batch.reshape(B, -1), grad.reshape(-1))
        / grad.norm(2) ** 2
    )
    square_width = 1 / (B - 1) * (B * (projection ** 2).sum() - 1)
    return sqrt(square_width)


def _acute_angle_test_sin(B, grad_batch, batch_l2, grad):
    """Angle sinus between mini-batch and expected risk gradient.

    Although defined differently in terms of inaccessible quantities,
    the estimation from a mini-batch is equivalent to the orthogonality
    test in Bollapragada (2017).

    Introduced in:
        A Dynamic Sampling Adaptive-SGD Method for Machine Learning
        by Achraf Bahamou, Donald Goldfarb
        (2020)

    Let `g_B, g_P` denote the gradient of the mini-batch and expected risk,
    respectively. The acute angle test proposes to satisfy
        `E( sin (∠( g_B, g_P )² ) ≤ s²`
    for some user-specified sinus `s`.

    A practical form with mini-batch gradients `gₙ` is given by
        `(1 / (|B| (|B| - 1))) * (
                                  ∑ₙ || gₙ ||² / || g_B ||²
                                  - 2 B ∑ₙ ( gᵀₙ g_B )² / || g_B ||⁴
                                  +B
                                  )                                 ≤ s²`.

    We track the square root of the above equation's LHS.

    Args:
        B (int): Batch size.
        grad_batch (torch.Tensor): The individual gradients of a batch.
        batch_l2 (torch.Tensor): The squared L2 norm of individual gradients in
            the minibatch.
        grad (torch.Tensor): Gradients of the parameters.

    Returns:
        float: Angle sinus between mini-batch and expected risk gradient.
    """
    summand1 = B * batch_l2.sum() / grad.norm(2) ** 2

    flat_grad_batch = grad_batch.reshape(B, -1)
    flat_grad = grad.reshape(-1)

    summand2 = (
        -2
        * B
        * (torch.einsum("bi,i->b", flat_grad_batch, flat_grad) ** 2).sum()
        / grad.norm(2) ** 4
    )

    square_sin = 1 / (B - 1) * (summand1 + summand2 + 1)
    return sqrt(square_sin)


def _get_batch_size(parameters):
    """Infer batch size from saved BackPACK extensions.

    Args:
        parameters (torch.parameters): Parameters of the model.

    Raises:
        ValueError: If no parameter which requires gradient is found.

    Returns:
        int: The batch size.
    """
    for p in parameters:
        if p.requires_grad:
            B = p.batch_l2.shape[0]
            return B

    raise ValueError("No parameter with requires_grad=True found")


def _mean_gsnr(B, sum_grad_squared, grad):
    """Mean gradient signal-to-noise ratio."""
    grad_squared = grad ** 2

    gsnr = grad_squared / (B * sum_grad_squared - grad_squared)
    return torch.mean(gsnr).item()


def _gsnr(B, sum_grad_squared, grad):
    """Gradient signal-to-noise ratio.

    Studied in:
        Understanding Why Neural Networks Generalize Well Through
        GSNR of Parameters
        by Jinlong Liu, Guoqing Jiang, Yunzhi Bai, Ting Chen, Huayan Wang
        (2020)

    TODO: Add math

    Args:
        B (int): Batch size.
        sum_grad_squared (torch.Tensor): he sum of individual-gradients-squared,
            or second moment of the gradient.
        grad (torch.Tensor): Gradients of the parameters.

    Returns:
        float: Gradient signal-to-noise ratio.
    """
    grad_squared = grad ** 2

    gsnr = grad_squared / (B * sum_grad_squared - grad_squared)
    return gsnr<|MERGE_RESOLUTION|>--- conflicted
+++ resolved
@@ -148,11 +148,7 @@
     of 1, is equal to `stepping on the other side of the quadratic`, while a
     step size of 0 means `stepping to the minimum`.
 
-<<<<<<< HEAD
     If no quadratic approximation could be computed, return None.
-=======
-    If
->>>>>>> 112cf992
 
     Args:
         mu (list): Parameters of the quadratic fit.
