"""Plotting Part of the Cockpit"""


class CockpitPlotter:
<<<<<<< HEAD
    """Plotting class for the Deep Learning Cockpit."""

    def __init__(self, log_path):
        self.log_path = log_path
        self.optimizer = self.log_path.split("/")[-3]
        self.testproblem = self.log_path.split("/")[-4]
        self.tp_dataset = self.testproblem.split("_")[0]
        self.tp_model = self.testproblem.split("_")[1]

        self._set_plotting_parameters()

        # Will be set the first time we plot
        self.iter_per_plot = 0

    def plot(self, show=True, save=False, save_append=None):
        """Shows a cockpit plot using the cockpit plotter and the current log file."""

        self._read_tracking_results()

        # The first time we plot, compute how many iterations are between two plots.
        if self.iter_per_plot == 0:
            self.iter_per_plot = len(self.iter_tracking["f0"])

        plt.ion()

        if hasattr(self, "fig"):
            self.fig.clf()
        else:
            self.fig = plt.figure(constrained_layout=True)

        self.grid_spec = self.fig.add_gridspec(6, self.parts + 1)

        # # f gauge
        # self._plot_f_rel(self.grid_spec[0, -1])

        # alpha vs trace gauge
        self._plot_alpha_trace(self.grid_spec[0, -2])

        # alpha gauge
        self._plot_alpha(self.grid_spec[0, -1])

        # # df gauge
        # for i in range(self.n_layers):
        #     self._plot_df_rel(self.grid_spec[1, i], i)
        # self._plot_df_rel(self.grid_spec[1, -1])\

        # min vs max eigenvalue
        self._plot_min_max_ev(self.grid_spec[1, 0])

        # alpha vs cond. number
        self._plot_alpha_cond(self.grid_spec[1, 1])

        # cond. number vs. iteration
        self._plot_cond(self.grid_spec[1, 2])

        # trace gauge
        for i in range(self.parts):
            self._plot_trace(self.grid_spec[2, i], i)
        self._plot_trace(self.grid_spec[2, -1])

        # # grad norm gauge
        # for i in range(self.n_layers):
        #     self._plot_grad_norm(self.grid_spec[2, i], i)
        # self._plot_grad_norm(self.grid_spec[2, -1])

        # d2init gauge
        for i in range(self.parts):
            self._plot_dist(self.grid_spec[3, i], i)
        self._plot_dist(self.grid_spec[3, -1])

        # Performance plot
        han, leg = self._plot_perf(self.grid_spec[4, :])

        # Hyperparameter Plot
        self._plot_hyperparams(self.grid_spec[5, :])

        # Set Title
        tp = (
            config.get_data_set_naming()[self.tp_dataset]
            + " "
            + config.get_tp_naming()[self.tp_model]
        )
        self.fig.suptitle(
            "Cockpit for " + self.optimizer + " on " + tp,
            fontsize="xx-large",
            fontweight="bold",
        )

        ax = self.fig.add_subplot(self.grid_spec[0, 0])
        ax.legend(han, leg, loc="upper left", ncol=2)
        ax.set_frame_on(False)
        ax.get_xaxis().set_visible(False)
        ax.get_yaxis().set_visible(False)

        if show:
            plt.show()
            print("Cockpit-Plot shown...")
            plt.pause(0.01)
        else:
            plt.close(self.fig)
            print("Cockpit-Plot drawn...")
            plt.pause(0.01)

        if save:
            file_path = (
                self.log_path + ".svg"
                if save_append is None
                else self.log_path + save_append + ".svg"
            )
            self.fig.savefig(file_path)
            print("Cockpit-Plot saved...")

    def save_plot(self):
        """Saves the last cockpit plot to image file."""
        self.fig.savefig(self.log_path + ".svg")
        print("Cockpit-Plot saved...")

    def _set_plotting_parameters(self):
        """Add options like plot_limits, etc."""
        self.plot_size_default = [20, 10]
        self.plot_scale = 1.0  # 0.7 for MacBook

        sns.set_style("dark")
        matplotlib.rcParams["figure.figsize"] = [
            self.plot_scale * e for e in self.plot_size_default
        ]
        sns.set_context("paper", font_scale=1.0)

        self.cmap = plt.cm.viridis
        self.cmap2 = plt.cm.cool
        self.color_summary_plots = "#ababba"

        self.EMA_span = 0.2

    def _read_tracking_results(self):
        with open(self.log_path + ".json") as f:
            data = json.load(f)

        self.iter_tracking = pd.DataFrame.from_dict(data["iter_tracking"])

        self.epoch_tracking = pd.DataFrame.from_dict(data["epoch_tracking"])

        self._process_tracking_results()

    def _process_tracking_results(self):
        """Process the tracking results."""
        # Compute the number of "layers" of the net, and into how many parts
        # we want to split it
        self.n_layers, self.parts = self._number_of_parts()

        # some util variables for the splitting/aggregation
        layers_per_part = self.n_layers // self.parts
        rest_ = self.n_layers % self.parts
        # splits = [layers_per_part + (1 if i < rest_ else 0)
        # for i in range(self.parts)]

        # split part-wise
        # Create new columns for each part
        for (columnName, columnData) in self.iter_tracking.items():
            # We only need to handle data that is non-scalar
            if isinstance(columnData[0], list):
                aggregate = self._get_aggregate_function(columnName)
                # Create new parts
                for p in range(self.parts):
                    start = p * layers_per_part + min(p, rest_)
                    end = (p + 1) * layers_per_part + min(p + 1, rest_)
                    self.iter_tracking[columnName + "_part_" + str(p)] = [
                        aggregate(x[start:end])
                        for x in self.iter_tracking[columnName].tolist()
                    ]
                # Overall average
                self.iter_tracking[columnName] = [
                    aggregate(x[:]) for x in self.iter_tracking[columnName].tolist()
                ]

        # Compute avg_ev & avg_cond
        # for that we need the number of parameters, which for now, we hardcode
        num_params = {
            "mnist_logreg": 7850,
            "cifar10_3c3d": 895210,
            "fmnist_2c2d": 3274634,
        }
        if self.testproblem in num_params:
            self.iter_tracking["avg_ev"] = (
                self.iter_tracking["trace"] / num_params[self.testproblem]
            )
            self.iter_tracking["avg_cond"] = (
                self.iter_tracking["max_ev"] / self.iter_tracking["avg_ev"]
            )
        else:
            warnings.warn(
                "Warning: Unknown testproblem "
                + self.testproblem
                + ", couldn't compute the average eigenvalue",
                stacklevel=1,
            )

    def _get_aggregate_function(self, quantity):
        """Get the corresponding aggregation function for a given quantity.

        Args:
            quantity ([type]): [description]
        """
        if quantity in [
            "df0",
            "df1",
            "var_df0",
            "var_df1",
            "df_var0",
            "df_var1",
            "trace",
        ]:
            return sum
        elif quantity in ["grad_norms", "d2init", "dtravel"]:
            return _root_sum_of_squares
        else:
            warnings.warn(
                "Warning: Don't know how to aggregate " + quantity, stacklevel=2,
            )

    def _number_of_parts(self):
        """Compute the number of parts we want to plot."""
        # check number of layers using df0 variable
        n_layers = len(self.iter_tracking["df0"][0])

        # limit to four parts
        parts = min(n_layers, 4)

        # or use hard-coded setting
        tp_model_parts = {
            "logreg": 2,
            "3c3d": 2,
            "2c2d": 4,
        }
        if self.tp_model in tp_model_parts:
            parts = tp_model_parts[self.tp_model]
        return n_layers, parts

    def _plot_hyperparams(self, gridspec, fig=None):
        """Creates a plot of hyperparameters

        Args:
            gridspec ([gridspec]): Gridspec to plot into
        """
        # Plot Settings
        x_quan = "iteration"
        y_quan = "learning_rate"
        x_scale = "linear"
        y_scale = "linear"
        title = "Hyperparameters"

        # Plotting
        if fig is None:
            ax = self.fig.add_subplot(gridspec)
        else:
            ax = fig.add_subplot(gridspec)

        sns.lineplot(
            x=x_quan,
            y=y_quan,
            # hue="epoch",
            # palette=self.cmap,
            # edgecolor=None,
            # s=10,
            data=self.epoch_tracking,
            ax=ax,
            label=y_quan,
            color="black",
            linewidth=0.8,
        )

        # Customize Plot
        self._customize_epoch_plot(
            ax,
            title,
            x_scale=x_scale,
            y_scale=y_scale,
            fontweight="bold",
            facecolor=self.color_summary_plots,
        )

    def _plot_perf(self, gridspec, fig=None):
        """Create a performance plot."""
        # Plot Settings
        x_quan = "iteration"
        y_quan = "f0"
        y_quan2 = "train_accuracy"
        y_quan3 = "valid_accuracy"
        x_scale = "linear"
        y_scale = "log"
        y_scale2 = "linear"
        title = "Performance Plot"

        # Plotting
        if fig is None:
            ax = self.fig.add_subplot(gridspec)
        else:
            ax = fig.add_subplot(gridspec)
        self.iter_tracking["EMA_" + y_quan] = (
            self.iter_tracking[y_quan].ewm(alpha=self.EMA_span, adjust=False).mean()
        )

        sns.scatterplot(
            x=x_quan,
            y=y_quan,
            hue="iteration",
            palette=self.cmap,
            edgecolor=None,
            s=10,
            data=self.iter_tracking,
            ax=ax,
        )
        sns.scatterplot(
            x=x_quan,
            y="EMA_" + y_quan,
            hue="iteration",
            palette=self.cmap2,
            marker=",",
            edgecolor=None,
            s=1,
            data=self.iter_tracking,
            ax=ax,
        )

        ax2 = ax.twinx()

        sns.lineplot(
            x=x_quan,
            y=y_quan2,
            # hue="epoch",
            # palette=self.cmap,
            # edgecolor=None,
            # s=10,
            data=self.epoch_tracking,
            ax=ax2,
            label=y_quan2,
            linewidth=2,
        )

        sns.lineplot(
            x=x_quan,
            y=y_quan3,
            # hue="epoch",
            # palette=self.cmap,
            # edgecolor=None,
            # s=10,
            data=self.epoch_tracking,
            ax=ax2,
            label=y_quan3,
            linewidth=2,
        )

        # Customize Plot
        self._customize_plot(
            ax,
            x_quan,
            y_quan,
            x_scale,
            y_scale,
            title,
            fontweight="bold",
            facecolor=self.color_summary_plots,
            extend_factors=[0.0, 0.0],
        )

        # Customize further
        # Set Accuracies limites to 0 and 1
        ax2.set_ylim([0, 1])
        # Set Scales
        ax2.set_yscale(y_scale2)
        # Fix Legend
        lines2, labels2 = ax2.get_legend_handles_labels()
        plot_labels = []
        for line, label in zip(lines2, labels2):
            plot_labels.append("{0}: ({1:.2%})".format(label, line.get_ydata()[-1]))
        ax2.get_legend().remove()
        ax.legend(lines2, plot_labels)

        ax.set_ylabel("Minibatch Train Loss")
        handles, labels = ax.get_legend_handles_labels()

        labels[0] = "Iteration"
        labels[5] = "Running Average"

        return handles, labels

    def _plot_f_rel(self, gridspec):
        """Plot the function value relationship plot"""
        # Plot Settings
        x_quan = "diff_f"
        y_quan = "cert_sign_f"
        x_scale = "linear"
        y_scale = "linear"
        title = "f gauge for the Net"
        ylim = None

        # Compute derived quantities
        if x_quan == "rel_diff_f" or y_quan == "rel_diff_f":
            self.iter_tracking["rel_diff_f"] = (
                self.iter_tracking["f1"] - self.iter_tracking["f0"]
            ) / self.iter_tracking["f0"]
        if x_quan == "diff_f" or y_quan == "diff_f":
            self.iter_tracking["diff_f"] = (
                self.iter_tracking["f1"] - self.iter_tracking["f0"]
            )
        if x_quan == "avg_var_f" or y_quan == "avg_var_f":
            self.iter_tracking["avg_var_f"] = (
                0.5 * self.iter_tracking["var_f1"] + 0.5 * self.iter_tracking["var_f0"]
            )
        if x_quan == "cert_sign_f" or y_quan == "cert_sign_f":
            self.iter_tracking["cert_sign_f"] = self.iter_tracking.apply(
                lambda row: np.abs(
                    stats.norm.cdf(
                        0,
                        loc=(row["f1"] - row["f0"]),
                        scale=(np.sqrt(row["var_f0"] + row["var_f1"])),
                    )
                    - 0.5
                )
                * 2.0,
                axis=1,
            )
            ylim = [0, 1]
        self.iter_tracking["EMA_" + x_quan] = (
            self.iter_tracking[x_quan].ewm(alpha=self.EMA_span, adjust=False).mean()
        )
        self.iter_tracking["EMA_" + y_quan] = (
            self.iter_tracking[y_quan].ewm(alpha=self.EMA_span, adjust=False).mean()
        )

        # Plotting
        ax = self.fig.add_subplot(gridspec)
        sns.scatterplot(
            x=x_quan,
            y=y_quan,
            hue="iteration",
            palette=self.cmap,
            edgecolor=None,
            s=10,
            data=self.iter_tracking,
            ax=ax,
        )
        sns.scatterplot(
            x="EMA_" + x_quan,
            y="EMA_" + y_quan,
            hue="iteration",
            palette=self.cmap2,
            marker=",",
            edgecolor=None,
            s=1,
            data=self.iter_tracking,
            ax=ax,
        )

        # Customize Plot
        self._customize_plot(
            ax,
            x_quan,
            y_quan,
            x_scale,
            y_scale,
            title,
            fontweight="bold",
            facecolor=self.color_summary_plots,
            center=[True, False],
            ylim=ylim,
        )

    def _plot_alpha(self, gridspec, fig=None):  # noqa: C901
        """Plot the local step length"""
        # Plot Settings
        title = "Alpha gauge"
        fontweight = "bold"
        facecolor = self.color_summary_plots
        x_scale = "linear"
        y_scale = "linear"
        xlim = [-2, 2]
        ylim = [0, 2.25]

        # Plotting
        if fig is None:
            ax = self.fig.add_subplot(gridspec)
        else:
            ax = fig.add_subplot(gridspec)

        # Plot unit parabola
        x = np.linspace(xlim[0], xlim[1], 100)
        y = x ** 2
        ax.plot(x, y, linewidth=2)

        # Alpha Histogram
        ax2 = ax.twinx()
        # All alphas
        try:
            sns.distplot(
                self.iter_tracking["alpha"],
                ax=ax2,
                # norm_hist=True,
                fit=stats.norm,
                kde=False,
                color="gray",
                fit_kws={"color": "gray"},
                hist_kws={"linewidth": 0, "alpha": 0.25},
                label="all",
            )
        except ValueError:
            print("Alphas included NaN and could therefore not be plotted.")

        # Just from last plot
        try:
            sns.distplot(
                self.iter_tracking["alpha"][-self.iter_per_plot :].fillna(1000),
                ax=ax2,
                # norm_hist=True,
                fit=stats.norm,
                kde=False,
                color=sns.color_palette()[1],
                fit_kws={"color": sns.color_palette()[1]},
                hist_kws={"linewidth": 0, "alpha": 0.65},
                label="since last plot",
            )
        except ValueError:
            print("Alphas included NaN and could therefore not be plotted.")

        # Customize Plot
        ax.set_title(title, fontweight=fontweight)
        # Zone Lines
        ax.axvline(0, ls="-", color="white", linewidth=1.5, zorder=0)
        ax.axvline(-1, ls="-", color="white", linewidth=1.5, zorder=0)
        ax.axvline(1, ls="-", color="white", linewidth=1.5, zorder=0)
        ax.axhline(0, ls="-", color="white", linewidth=1.5, zorder=0)
        ax.axhline(1, ls="-", color="gray", linewidth=0.5, zorder=0)
        if facecolor is not None:
            ax.set_facecolor(self.color_summary_plots)
        ax.set_xlabel(r"Local step length $\alpha$")
        ax.set_ylabel("Stand. loss")
        ax2.set_ylabel(r"$\alpha$ density")
        ax.set_yscale(x_scale)
        ax.set_yscale(y_scale)
        ax.set_xlim(xlim)
        ax.set_ylim(ylim)
        ax2.set_xlim(xlim)
        ax2.set_ylim(ylim)
        # Add indicator for outliers
        if max(self.iter_tracking["alpha"][-self.iter_per_plot :]) > xlim[1]:
            ax.annotate(
                "",
                xy=(1.8, 0.3),
                xytext=(1.7, 0.3),
                size=20,
                arrowprops=dict(color=sns.color_palette()[1]),
            )
        elif max(self.iter_tracking["alpha"]) > xlim[1]:
            ax.annotate(
                "",
                xy=(1.8, 0.3),
                xytext=(1.7, 0.3),
                size=20,
                arrowprops=dict(color="gray"),
            )
        if min(self.iter_tracking["alpha"][-self.iter_per_plot :]) < xlim[0]:
            ax.annotate(
                "",
                xy=(-1.8, 0.3),
                xytext=(-1.7, 0.3),
                size=20,
                arrowprops=dict(color=sns.color_palette()[1]),
            )
        elif min(self.iter_tracking["alpha"]) < xlim[0]:
            ax.annotate(
                "",
                xy=(-1.8, 0.3),
                xytext=(-1.7, 0.3),
                size=20,
                arrowprops=dict(color="gray"),
            )

        # Legend
        # Get the fitted parameters used by sns
        try:
            (mu_all, _) = stats.norm.fit(self.iter_tracking["alpha"])
        except RuntimeError:
            mu_all = None

        try:
            (mu_last, _) = stats.norm.fit(
                self.iter_tracking["alpha"][-self.iter_per_plot :]
            )
        except RuntimeError:
            mu_last = None
        lines2, labels2 = ax2.get_legend_handles_labels()
        try:
            ax2.legend(
                [
                    "{0} ($\mu=${1:.2f})".format(labels2[0], mu_all),  # noqa: W605
                    "{0} ($\mu=${1:.2f})".format(labels2[1], mu_last),  # noqa: W605
                ]
            )
        except TypeError:
            pass

    def _plot_alpha_trace(self, gridspec):
        """Plot the local step size vs the trace over time."""
        # Plot Settings
        x_quan = "trace"
        y_quan = "alpha"
        x_scale = "linear"
        y_scale = "linear"
        title = "Alpha vs Trace"
        fontweight = "bold"
        facecolor = self.color_summary_plots
        ylim = [-2, 2]

        self.iter_tracking["EMA_" + x_quan] = (
            self.iter_tracking[x_quan].ewm(alpha=self.EMA_span, adjust=False).mean()
        )
        self.iter_tracking["EMA_" + y_quan] = (
            self.iter_tracking[y_quan].ewm(alpha=self.EMA_span, adjust=False).mean()
        )

        # Plotting
        ax = self.fig.add_subplot(gridspec)
        sns.scatterplot(
            x=x_quan,
            y=y_quan,
            hue="iteration",
            palette=self.cmap,
            edgecolor=None,
            s=10,
            data=self.iter_tracking,
            ax=ax,
        )
        sns.scatterplot(
            x="EMA_" + x_quan,
            y="EMA_" + y_quan,
            hue="iteration",
            palette=self.cmap2,
            marker=",",
            edgecolor=None,
            s=1,
            data=self.iter_tracking,
            ax=ax,
        )

        self._customize_plot(
            ax,
            x_quan,
            y_quan,
            x_scale,
            y_scale,
            title,
            fontweight,
            facecolor,
            center=[False, True],
            ylim=ylim,
        )

    def _plot_df_rel(self, gridspec, layer="all"):
        """Plot the derivative value relationship plot"""
        # Plot Settings
        x_quan = "ratio_df"
        y_quan = "cert_sign_df"
        x_scale = "linear"
        y_scale = "linear"
        n = "" if isinstance(layer, str) else "_layer_" + str(layer)
        ylim = None

        # Compute derived quantities
        if x_quan == "ratio_df" or y_quan == "ratio_df":
            self.iter_tracking["ratio_df" + n] = (
                -self.iter_tracking["df1" + n] / self.iter_tracking["df0" + n]
            )
        if x_quan == "avg_df_var" or y_quan == "avg_df_var":
            self.iter_tracking["avg_df_var" + n] = (
                0.5 * self.iter_tracking["df_var_1" + n]
                + 0.5 * self.iter_tracking["df_var_0" + n]
            )
        if x_quan == "cert_sign_df" or y_quan == "cert_sign_df":
            self.iter_tracking["cert_sign_df" + n] = self.iter_tracking.apply(
                lambda row: np.abs(
                    stats.norm.cdf(
                        0,
                        loc=(row["df1" + n] - row["df0" + n]),
                        scale=(np.sqrt(row["var_df_0" + n] + row["var_df_1" + n])),
                    )
                    - 0.5
                )
                * 2.0,
                axis=1,
            )
            ylim = [0, 1]
        self.iter_tracking["EMA_" + x_quan + n] = (
            self.iter_tracking[x_quan + n].ewm(alpha=self.EMA_span, adjust=False).mean()
        )
        self.iter_tracking["EMA_" + y_quan + n] = (
            self.iter_tracking[y_quan + n].ewm(alpha=self.EMA_span, adjust=False).mean()
        )

        # Plotting
        ax = self.fig.add_subplot(gridspec)
        sns.scatterplot(
            x=x_quan + n,
            y=y_quan + n,
            hue="iteration",
            palette=self.cmap,
            edgecolor=None,
            s=10,
            data=self.iter_tracking,
            ax=ax,
        )
        sns.scatterplot(
            x="EMA_" + x_quan + n,
            y="EMA_" + y_quan + n,
            hue="iteration",
            palette=self.cmap2,
            marker=",",
            edgecolor=None,
            s=1,
            data=self.iter_tracking,
            ax=ax,
        )

        # Customize Plot
        if isinstance(layer, str):
            title = "df gauge for the Net"
            fontweight = "bold"
            facecolor = self.color_summary_plots
        else:
            title = "df gauge for Part " + str(layer)
            fontweight = "normal"
            facecolor = None
        self._customize_plot(
            ax,
            x_quan + n,
            y_quan + n,
            x_scale,
            y_scale,
            title,
            fontweight,
            facecolor,
            center=[True, False],
            ylim=ylim,
        )

    def _plot_alpha_iteration(self, gridspec, fig=None):
        """Plot the trace"""
        # Plot Settings
        x_quan = "iteration"
        y_quan = "alpha"
        x_scale = "linear"
        y_scale = "linear"
        title = "Alpha Plot"
        fontweight = "bold"
        facecolor = self.color_summary_plots

        # Compute derived quantities
        self.iter_tracking["EMA_" + y_quan] = (
            self.iter_tracking[y_quan].ewm(alpha=self.EMA_span, adjust=False).mean()
        )

        # Plotting
        if fig is None:
            ax = self.fig.add_subplot(gridspec)
        else:
            ax = fig.add_subplot(gridspec)

        sns.scatterplot(
            x=x_quan,
            y=y_quan,
            hue="iteration",
            palette=self.cmap,
            edgecolor=None,
            s=10,
            data=self.iter_tracking,
            ax=ax,
        )
        sns.scatterplot(
            x=x_quan,
            y="EMA_" + y_quan,
            hue="iteration",
            palette=self.cmap2,
            marker=",",
            edgecolor=None,
            s=1,
            data=self.iter_tracking,
            ax=ax,
        )

        self._customize_plot(
            ax,
            x_quan,
            y_quan,
            x_scale,
            y_scale,
            title,
            fontweight,
            facecolor,
            ylim=[-1, 1],
            center=[False, True],
            extend_factors=[0.0, 0.05],
        )

        # Set y label with average
        avg_alpha = np.mean(self.iter_tracking["alpha"])
        std_alpha = np.std(self.iter_tracking["alpha"])

        ax.set_ylabel(
            r"alpha ($\mu$={0:.2f}, $\sigma$={1:.2f})".format(avg_alpha, std_alpha)
        )

    def _plot_trace(self, gridspec, layer="all", fig=None):
        """Plot the trace"""
        # Plot Settings
        x_quan = "iteration"
        y_quan = "trace"
        x_scale = "linear"
        y_scale = "log"
        n = "" if isinstance(layer, str) else "_part_" + str(layer)

        # Compute derived quantities
        self.iter_tracking["EMA_" + y_quan + n] = (
            self.iter_tracking[y_quan + n].ewm(alpha=self.EMA_span, adjust=False).mean()
        )

        # Plotting
        if fig is None:
            ax = self.fig.add_subplot(gridspec)
        else:
            ax = fig.add_subplot(gridspec)

        sns.scatterplot(
            x=x_quan,
            y=y_quan + n,
            hue="iteration",
            palette=self.cmap,
            edgecolor=None,
            s=10,
            data=self.iter_tracking,
            ax=ax,
        )
        sns.scatterplot(
            x=x_quan,
            y="EMA_" + y_quan + n,
            hue="iteration",
            palette=self.cmap2,
            marker=",",
            edgecolor=None,
            s=1,
            data=self.iter_tracking,
            ax=ax,
        )

        # Customize Plot
        if isinstance(layer, str):
            title = "Trace for the Net"
            fontweight = "bold"
            facecolor = self.color_summary_plots
        else:
            title = "Trace for Part " + str(layer)
            fontweight = "normal"
            facecolor = None
        self._customize_plot(
            ax,
            x_quan,
            y_quan + n,
            x_scale,
            y_scale,
            title,
            fontweight,
            facecolor,
            extend_factors=[0.0, 0.0],
        )

    def _plot_trace_cond(self, gridspec, layer="all", fig=None):
        """Plot the trace"""
        # Plot Settings
        x_quan = "iteration"
        y_quan = "trace"
        y_quan2 = "avg_cond"
        x_scale = "linear"
        y_scale = "log"
        n = "" if isinstance(layer, str) else "_part_" + str(layer)

        # Compute derived quantities
        self.iter_tracking["EMA_" + y_quan + n] = (
            self.iter_tracking[y_quan + n].ewm(alpha=self.EMA_span, adjust=False).mean()
        )
        self.iter_tracking["EMA_" + y_quan2] = (
            self.iter_tracking[y_quan2].ewm(alpha=self.EMA_span, adjust=False).mean()
        )

        # Plotting
        if fig is None:
            ax = self.fig.add_subplot(gridspec)
        else:
            ax = fig.add_subplot(gridspec)

        sns.scatterplot(
            x=x_quan,
            y=y_quan + n,
            hue="iteration",
            palette=self.cmap,
            edgecolor=None,
            s=10,
            data=self.iter_tracking,
            ax=ax,
        )
        sns.scatterplot(
            x=x_quan,
            y="EMA_" + y_quan + n,
            hue="iteration",
            palette=self.cmap2,
            marker=",",
            edgecolor=None,
            s=1,
            data=self.iter_tracking,
            ax=ax,
        )

        ax2 = ax.twinx()

        sns.scatterplot(
            x=x_quan,
            y=y_quan2,
            hue="iteration",
            palette=self.cmap,
            marker="+",
            edgecolor=None,
            s=10,
            data=self.iter_tracking,
            ax=ax2,
        )
        sns.scatterplot(
            x=x_quan,
            y="EMA_" + y_quan2,
            hue="iteration",
            palette=self.cmap2,
            marker=",",
            edgecolor=None,
            s=1,
            data=self.iter_tracking,
            ax=ax2,
        )

        # Customize Plot
        if isinstance(layer, str):
            title = "Trace and (avg.) Cond. Number of the Net"
            fontweight = "bold"
            facecolor = self.color_summary_plots
        else:
            title = "Trace and (avg.) Cond. Number of Part " + str(layer)
            fontweight = "normal"
            facecolor = None
        self._customize_plot(
            ax,
            x_quan,
            y_quan + n,
            x_scale,
            y_scale,
            title,
            fontweight,
            facecolor,
            extend_factors=[0.0, 0.0],
        )
        ax2.get_legend().remove()
        ax2.set_ylim(bottom=min(self.iter_tracking[y_quan2]))
        ax2.set_ylim(top=max(self.iter_tracking[y_quan2]))
        ax2.set_ylabel(y_quan2.capitalize().replace("_", " "))

    def _plot_grad_norm(self, gridspec, layer="all", fig=None):
        """Plot the gradient norm gauge"""
        # Plot Settings
        x_quan = "iteration"
        y_quan = "grad_norms"
        x_scale = "linear"
        y_scale = "linear"
        n = "" if isinstance(layer, str) else "_part_" + str(layer)

        # Compute derived quantities
        self.iter_tracking["EMA_" + y_quan + n] = (
            self.iter_tracking[y_quan + n].ewm(alpha=self.EMA_span, adjust=False).mean()
        )

        # Plotting
        if fig is None:
            ax = self.fig.add_subplot(gridspec)
        else:
            ax = fig.add_subplot(gridspec)

        sns.scatterplot(
            x=x_quan,
            y=y_quan + n,
            hue="iteration",
            palette=self.cmap,
            edgecolor=None,
            s=10,
            data=self.iter_tracking,
            ax=ax,
        )
        sns.scatterplot(
            x=x_quan,
            y="EMA_" + y_quan + n,
            hue="iteration",
            palette=self.cmap2,
            marker=",",
            edgecolor=None,
            s=1,
            data=self.iter_tracking,
            ax=ax,
        )

        # Customize Plot
        if isinstance(layer, str):
            title = "Grad Norm Gauge for the Net"
            fontweight = "bold"
            facecolor = self.color_summary_plots
        else:
            title = "Grad Norm Gauge for Part " + str(layer)
            fontweight = "normal"
            facecolor = None
        self._customize_plot(
            ax,
            x_quan,
            y_quan + n,
            x_scale,
            y_scale,
            title,
            fontweight,
            facecolor,
            extend_factors=[0.0, 0.05],
        )

    def _plot_alpha_cond(self, gridspec):
        """Plot the local step length alpha vs the condition number.

        NOTE: The condition number is computed as max_ev/avg_ev,
        not max_ev/min_ev, since the min_ev can become negative due to
        numerical noise. We call this the average condition number avg_cond.
        """
        """Plot the min vs the max eigenvalue of the Hessian over time."""
        # Plot Settings
        x_quan = "avg_cond"
        y_quan = "alpha"
        x_scale = "log"
        y_scale = "linear"
        title = "(Average) Condition Number vs. Alpha"
        fontweight = "bold"
        facecolor = self.color_summary_plots

        # Compute derived quantities
        self.iter_tracking["EMA_" + x_quan] = (
            self.iter_tracking[x_quan].ewm(alpha=self.EMA_span, adjust=False).mean()
        )
        self.iter_tracking["EMA_" + y_quan] = (
            self.iter_tracking[y_quan].ewm(alpha=self.EMA_span, adjust=False).mean()
        )

        # Plotting
        ax = self.fig.add_subplot(gridspec)
        sns.scatterplot(
            x=x_quan,
            y=y_quan,
            hue="iteration",
            palette=self.cmap,
            edgecolor=None,
            s=10,
            data=self.iter_tracking,
            ax=ax,
        )
        sns.scatterplot(
            x="EMA_" + x_quan,
            y="EMA_" + y_quan,
            hue="iteration",
            palette=self.cmap2,
            marker=",",
            edgecolor=None,
            s=1,
            data=self.iter_tracking,
            ax=ax,
        )

        self._customize_plot(
            ax,
            x_quan,
            y_quan,
            x_scale,
            y_scale,
            title,
            fontweight,
            facecolor,
            extend_factors=[0.05, 0.05],
        )

    def _plot_cond(self, gridspec):
        """Plot the condition number vs iteration.

        NOTE: The condition number is computed as max_ev/avg_ev,
        not max_ev/min_ev, since the min_ev can become negative due to
        numerical noise. We call this the average condition number avg_cond.
        """
        # Plot Settings
        x_quan = "iteration"
        y_quan = "avg_cond"
        x_scale = "linear"
        y_scale = "linear"
        title = "(Average) Condition Number"
        fontweight = "bold"
        facecolor = self.color_summary_plots

        # Compute derived quantities
        self.iter_tracking["EMA_" + y_quan] = (
            self.iter_tracking[y_quan].ewm(alpha=self.EMA_span, adjust=False).mean()
        )

        # Plotting
        ax = self.fig.add_subplot(gridspec)
        sns.scatterplot(
            x=x_quan,
            y=y_quan,
            hue="iteration",
            palette=self.cmap,
            edgecolor=None,
            s=10,
            data=self.iter_tracking,
            ax=ax,
        )
        sns.scatterplot(
            x=x_quan,
            y="EMA_" + y_quan,
            hue="iteration",
            palette=self.cmap2,
            marker=",",
            edgecolor=None,
            s=1,
            data=self.iter_tracking,
            ax=ax,
        )

        self._customize_plot(
            ax,
            x_quan,
            y_quan,
            x_scale,
            y_scale,
            title,
            fontweight,
            facecolor,
            extend_factors=[0.0, 0.05],
        )

    def _plot_min_max_ev(self, gridspec):
        """Plot the min vs the max eigenvalue of the Hessian over time."""
        # Plot Settings
        x_quan = "iteration"
        y_quan = "max_ev"
        x_scale = "linear"
        y_scale = "log"
        title = "Max Eigenvalue"
        fontweight = "bold"
        facecolor = self.color_summary_plots

        # Compute derived quantities
        self.iter_tracking["EMA_" + y_quan] = (
            self.iter_tracking[y_quan].ewm(alpha=self.EMA_span, adjust=False).mean()
        )

        # Plotting
        ax = self.fig.add_subplot(gridspec)
        sns.scatterplot(
            x=x_quan,
            y=y_quan,
            hue="iteration",
            palette=self.cmap,
            edgecolor=None,
            s=10,
            data=self.iter_tracking,
            ax=ax,
        )
        sns.scatterplot(
            x=x_quan,
            y="EMA_" + y_quan,
            hue="iteration",
            palette=self.cmap2,
            marker=",",
            edgecolor=None,
            s=1,
            data=self.iter_tracking,
            ax=ax,
        )

        self._customize_plot(
            ax,
            x_quan,
            y_quan,
            x_scale,
            y_scale,
            title,
            fontweight,
            facecolor,
            extend_factors=[0.0, 0.05],
        )

    def _plot_dist(self, gridspec, layer="all"):
        """Plot the distance."""
        # Plot Settings
        x_quan = "iteration"
        y_quan = "d2init"
        y_quan2 = "dtravel"
        x_scale = "linear"
        y_scale = "linear"
        n = "" if isinstance(layer, str) else "_part_" + str(layer)

        # Compute derived quantities
        self.iter_tracking["EMA_" + y_quan + n] = (
            self.iter_tracking[y_quan + n].ewm(alpha=self.EMA_span, adjust=False).mean()
        )
        self.iter_tracking["EMA_" + y_quan2 + n] = (
            self.iter_tracking[y_quan2 + n]
            .ewm(alpha=self.EMA_span, adjust=False)
            .mean()
        )

        # Plotting
        ax = self.fig.add_subplot(gridspec)
        sns.scatterplot(
            x=x_quan,
            y=y_quan + n,
            hue="iteration",
            palette=self.cmap,
            edgecolor=None,
            s=10,
            data=self.iter_tracking,
            ax=ax,
        )
        sns.scatterplot(
            x=x_quan,
            y="EMA_" + y_quan + n,
            hue="iteration",
            palette=self.cmap2,
            marker=",",
            edgecolor=None,
            s=1,
            data=self.iter_tracking,
            ax=ax,
        )

        ax2 = ax.twinx()

        sns.scatterplot(
            x=x_quan,
            y=y_quan2 + n,
            hue="iteration",
            palette=self.cmap,
            marker="+",
            edgecolor=None,
            s=10,
            data=self.iter_tracking,
            ax=ax2,
        )
        sns.scatterplot(
            x=x_quan,
            y="EMA_" + y_quan2 + n,
            hue="iteration",
            palette=self.cmap2,
            marker=",",
            edgecolor=None,
            s=1,
            data=self.iter_tracking,
            ax=ax2,
        )

        # Customize Plot
        if isinstance(layer, str):
            title = "Distance Gauge for the Net"
            fontweight = "bold"
            facecolor = self.color_summary_plots
        else:
            title = "Distance Gauge for Part " + str(layer)
            fontweight = "normal"
            facecolor = None
        self._customize_plot(
            ax,
            x_quan,
            y_quan + n,
            x_scale,
            y_scale,
            title,
            fontweight,
            facecolor,
            extend_factors=[0.0, 0.05],
        )
        ax2.get_legend().remove()
        ax2.set_ylim(bottom=0)
        ax2.set_ylim(top=max(self.iter_tracking[y_quan2 + n]))
        ax2.set_ylabel(y_quan2.capitalize().replace("_", " "))

    def _customize_plot(
        self,
        ax,
        x_quan,
        y_quan,
        x_scale,
        y_scale,
        title,
        fontweight="normal",
        facecolor=None,
        extend_factors=None,
        center=None,
        xlim=None,
        ylim=None,
    ):
        """Customize Plot with labels, titels etc,"""
        ax.set_title(title, fontweight=fontweight)
        # Zero lines
        ax.axvline(0, ls="-", color="white", linewidth=1.5, zorder=0)
        ax.axhline(0, ls="-", color="white", linewidth=1.5, zorder=0)
        if facecolor is not None:
            ax.set_facecolor(self.color_summary_plots)
        ax.set_xlabel(x_quan.capitalize().replace("_", " "))
        ax.set_ylabel(y_quan.capitalize().replace("_", " "))
        ax.get_legend().remove()
        ax.set_yscale(x_scale)
        ax.set_yscale(y_scale)

        if extend_factors is None:
            extend_factors = [0.05, 0.05]
        if center is None:
            center = [False, False]

        xlim_min = min(self.iter_tracking[x_quan]) - extend_factors[0] * (
            max(self.iter_tracking[x_quan]) - min(self.iter_tracking[x_quan])
        )
        xlim_max = max(self.iter_tracking[x_quan]) + extend_factors[0] * (
            max(self.iter_tracking[x_quan]) - min(self.iter_tracking[x_quan])
        )

        if center[0]:
            xlim_max = abs(max([xlim_min, xlim_max], key=abs))
            xlim_min = -xlim_max
        ylim_min = min(self.iter_tracking[y_quan]) - extend_factors[1] * (
            max(self.iter_tracking[y_quan]) - min(self.iter_tracking[y_quan])
        )
        ylim_max = max(self.iter_tracking[y_quan]) + extend_factors[1] * (
            max(self.iter_tracking[y_quan]) - min(self.iter_tracking[y_quan])
        )
        if center[1]:
            ylim_max = abs(max([ylim_min, ylim_max], key=abs))
            ylim_min = -ylim_max
        if xlim is None:
            ax.set_xlim([xlim_min, xlim_max])
        else:
            ax.set_xlim(xlim)

        if ylim is None:
            ax.set_ylim([ylim_min, ylim_max])
        else:
            ax.set_ylim(ylim)

    def _customize_epoch_plot(
        self,
        ax,
        title,
        x_scale="linear",
        y_scale="log",
        fontweight="normal",
        facecolor=None,
    ):
        """[summary]
        Args:
            ax ([type]): [description]
            ax2 ([type]): [description]
            title ([type]): [description]
            fontweight (str, optional): [description]. Defaults to "normal".
            facecolor ([type], optional): [description]. Defaults to None.
        """
        ax.set_title(title, fontweight=fontweight)

        # Set Background Color
        if facecolor is not None:
            ax.set_facecolor(self.color_summary_plots)

        # Start x axis from zero and make it tight
        ax.set_xlim(left=0)

        ax.set_xlim(right=self.epoch_tracking["iteration"].iloc[-1])

        # Set Scales
        ax.set_xscale(x_scale)
        ax.set_yscale(y_scale)

        # Fix Legend
        lines, labels = ax.get_legend_handles_labels()

        plot_labels = []
        for line, label in zip(lines, labels):
            plot_labels.append("{0}: ({1:.2E})".format(label, line.get_ydata()[-1]))
        ax.get_legend().remove()
        ax.legend(lines, plot_labels)
=======
    def __init__(self, logpath):
        params = locals()
        del params["self"]
        self.__dict__ = params

    def plot(self, show_plot=True, save_plot=False, savename_append=None):
        params = locals()
        del params["self"]
        print("Plotting with", params)
>>>>>>> bda6e9bc
<|MERGE_RESOLUTION|>--- conflicted
+++ resolved
@@ -2,1406 +2,6 @@
 
 
 class CockpitPlotter:
-<<<<<<< HEAD
-    """Plotting class for the Deep Learning Cockpit."""
-
-    def __init__(self, log_path):
-        self.log_path = log_path
-        self.optimizer = self.log_path.split("/")[-3]
-        self.testproblem = self.log_path.split("/")[-4]
-        self.tp_dataset = self.testproblem.split("_")[0]
-        self.tp_model = self.testproblem.split("_")[1]
-
-        self._set_plotting_parameters()
-
-        # Will be set the first time we plot
-        self.iter_per_plot = 0
-
-    def plot(self, show=True, save=False, save_append=None):
-        """Shows a cockpit plot using the cockpit plotter and the current log file."""
-
-        self._read_tracking_results()
-
-        # The first time we plot, compute how many iterations are between two plots.
-        if self.iter_per_plot == 0:
-            self.iter_per_plot = len(self.iter_tracking["f0"])
-
-        plt.ion()
-
-        if hasattr(self, "fig"):
-            self.fig.clf()
-        else:
-            self.fig = plt.figure(constrained_layout=True)
-
-        self.grid_spec = self.fig.add_gridspec(6, self.parts + 1)
-
-        # # f gauge
-        # self._plot_f_rel(self.grid_spec[0, -1])
-
-        # alpha vs trace gauge
-        self._plot_alpha_trace(self.grid_spec[0, -2])
-
-        # alpha gauge
-        self._plot_alpha(self.grid_spec[0, -1])
-
-        # # df gauge
-        # for i in range(self.n_layers):
-        #     self._plot_df_rel(self.grid_spec[1, i], i)
-        # self._plot_df_rel(self.grid_spec[1, -1])\
-
-        # min vs max eigenvalue
-        self._plot_min_max_ev(self.grid_spec[1, 0])
-
-        # alpha vs cond. number
-        self._plot_alpha_cond(self.grid_spec[1, 1])
-
-        # cond. number vs. iteration
-        self._plot_cond(self.grid_spec[1, 2])
-
-        # trace gauge
-        for i in range(self.parts):
-            self._plot_trace(self.grid_spec[2, i], i)
-        self._plot_trace(self.grid_spec[2, -1])
-
-        # # grad norm gauge
-        # for i in range(self.n_layers):
-        #     self._plot_grad_norm(self.grid_spec[2, i], i)
-        # self._plot_grad_norm(self.grid_spec[2, -1])
-
-        # d2init gauge
-        for i in range(self.parts):
-            self._plot_dist(self.grid_spec[3, i], i)
-        self._plot_dist(self.grid_spec[3, -1])
-
-        # Performance plot
-        han, leg = self._plot_perf(self.grid_spec[4, :])
-
-        # Hyperparameter Plot
-        self._plot_hyperparams(self.grid_spec[5, :])
-
-        # Set Title
-        tp = (
-            config.get_data_set_naming()[self.tp_dataset]
-            + " "
-            + config.get_tp_naming()[self.tp_model]
-        )
-        self.fig.suptitle(
-            "Cockpit for " + self.optimizer + " on " + tp,
-            fontsize="xx-large",
-            fontweight="bold",
-        )
-
-        ax = self.fig.add_subplot(self.grid_spec[0, 0])
-        ax.legend(han, leg, loc="upper left", ncol=2)
-        ax.set_frame_on(False)
-        ax.get_xaxis().set_visible(False)
-        ax.get_yaxis().set_visible(False)
-
-        if show:
-            plt.show()
-            print("Cockpit-Plot shown...")
-            plt.pause(0.01)
-        else:
-            plt.close(self.fig)
-            print("Cockpit-Plot drawn...")
-            plt.pause(0.01)
-
-        if save:
-            file_path = (
-                self.log_path + ".svg"
-                if save_append is None
-                else self.log_path + save_append + ".svg"
-            )
-            self.fig.savefig(file_path)
-            print("Cockpit-Plot saved...")
-
-    def save_plot(self):
-        """Saves the last cockpit plot to image file."""
-        self.fig.savefig(self.log_path + ".svg")
-        print("Cockpit-Plot saved...")
-
-    def _set_plotting_parameters(self):
-        """Add options like plot_limits, etc."""
-        self.plot_size_default = [20, 10]
-        self.plot_scale = 1.0  # 0.7 for MacBook
-
-        sns.set_style("dark")
-        matplotlib.rcParams["figure.figsize"] = [
-            self.plot_scale * e for e in self.plot_size_default
-        ]
-        sns.set_context("paper", font_scale=1.0)
-
-        self.cmap = plt.cm.viridis
-        self.cmap2 = plt.cm.cool
-        self.color_summary_plots = "#ababba"
-
-        self.EMA_span = 0.2
-
-    def _read_tracking_results(self):
-        with open(self.log_path + ".json") as f:
-            data = json.load(f)
-
-        self.iter_tracking = pd.DataFrame.from_dict(data["iter_tracking"])
-
-        self.epoch_tracking = pd.DataFrame.from_dict(data["epoch_tracking"])
-
-        self._process_tracking_results()
-
-    def _process_tracking_results(self):
-        """Process the tracking results."""
-        # Compute the number of "layers" of the net, and into how many parts
-        # we want to split it
-        self.n_layers, self.parts = self._number_of_parts()
-
-        # some util variables for the splitting/aggregation
-        layers_per_part = self.n_layers // self.parts
-        rest_ = self.n_layers % self.parts
-        # splits = [layers_per_part + (1 if i < rest_ else 0)
-        # for i in range(self.parts)]
-
-        # split part-wise
-        # Create new columns for each part
-        for (columnName, columnData) in self.iter_tracking.items():
-            # We only need to handle data that is non-scalar
-            if isinstance(columnData[0], list):
-                aggregate = self._get_aggregate_function(columnName)
-                # Create new parts
-                for p in range(self.parts):
-                    start = p * layers_per_part + min(p, rest_)
-                    end = (p + 1) * layers_per_part + min(p + 1, rest_)
-                    self.iter_tracking[columnName + "_part_" + str(p)] = [
-                        aggregate(x[start:end])
-                        for x in self.iter_tracking[columnName].tolist()
-                    ]
-                # Overall average
-                self.iter_tracking[columnName] = [
-                    aggregate(x[:]) for x in self.iter_tracking[columnName].tolist()
-                ]
-
-        # Compute avg_ev & avg_cond
-        # for that we need the number of parameters, which for now, we hardcode
-        num_params = {
-            "mnist_logreg": 7850,
-            "cifar10_3c3d": 895210,
-            "fmnist_2c2d": 3274634,
-        }
-        if self.testproblem in num_params:
-            self.iter_tracking["avg_ev"] = (
-                self.iter_tracking["trace"] / num_params[self.testproblem]
-            )
-            self.iter_tracking["avg_cond"] = (
-                self.iter_tracking["max_ev"] / self.iter_tracking["avg_ev"]
-            )
-        else:
-            warnings.warn(
-                "Warning: Unknown testproblem "
-                + self.testproblem
-                + ", couldn't compute the average eigenvalue",
-                stacklevel=1,
-            )
-
-    def _get_aggregate_function(self, quantity):
-        """Get the corresponding aggregation function for a given quantity.
-
-        Args:
-            quantity ([type]): [description]
-        """
-        if quantity in [
-            "df0",
-            "df1",
-            "var_df0",
-            "var_df1",
-            "df_var0",
-            "df_var1",
-            "trace",
-        ]:
-            return sum
-        elif quantity in ["grad_norms", "d2init", "dtravel"]:
-            return _root_sum_of_squares
-        else:
-            warnings.warn(
-                "Warning: Don't know how to aggregate " + quantity, stacklevel=2,
-            )
-
-    def _number_of_parts(self):
-        """Compute the number of parts we want to plot."""
-        # check number of layers using df0 variable
-        n_layers = len(self.iter_tracking["df0"][0])
-
-        # limit to four parts
-        parts = min(n_layers, 4)
-
-        # or use hard-coded setting
-        tp_model_parts = {
-            "logreg": 2,
-            "3c3d": 2,
-            "2c2d": 4,
-        }
-        if self.tp_model in tp_model_parts:
-            parts = tp_model_parts[self.tp_model]
-        return n_layers, parts
-
-    def _plot_hyperparams(self, gridspec, fig=None):
-        """Creates a plot of hyperparameters
-
-        Args:
-            gridspec ([gridspec]): Gridspec to plot into
-        """
-        # Plot Settings
-        x_quan = "iteration"
-        y_quan = "learning_rate"
-        x_scale = "linear"
-        y_scale = "linear"
-        title = "Hyperparameters"
-
-        # Plotting
-        if fig is None:
-            ax = self.fig.add_subplot(gridspec)
-        else:
-            ax = fig.add_subplot(gridspec)
-
-        sns.lineplot(
-            x=x_quan,
-            y=y_quan,
-            # hue="epoch",
-            # palette=self.cmap,
-            # edgecolor=None,
-            # s=10,
-            data=self.epoch_tracking,
-            ax=ax,
-            label=y_quan,
-            color="black",
-            linewidth=0.8,
-        )
-
-        # Customize Plot
-        self._customize_epoch_plot(
-            ax,
-            title,
-            x_scale=x_scale,
-            y_scale=y_scale,
-            fontweight="bold",
-            facecolor=self.color_summary_plots,
-        )
-
-    def _plot_perf(self, gridspec, fig=None):
-        """Create a performance plot."""
-        # Plot Settings
-        x_quan = "iteration"
-        y_quan = "f0"
-        y_quan2 = "train_accuracy"
-        y_quan3 = "valid_accuracy"
-        x_scale = "linear"
-        y_scale = "log"
-        y_scale2 = "linear"
-        title = "Performance Plot"
-
-        # Plotting
-        if fig is None:
-            ax = self.fig.add_subplot(gridspec)
-        else:
-            ax = fig.add_subplot(gridspec)
-        self.iter_tracking["EMA_" + y_quan] = (
-            self.iter_tracking[y_quan].ewm(alpha=self.EMA_span, adjust=False).mean()
-        )
-
-        sns.scatterplot(
-            x=x_quan,
-            y=y_quan,
-            hue="iteration",
-            palette=self.cmap,
-            edgecolor=None,
-            s=10,
-            data=self.iter_tracking,
-            ax=ax,
-        )
-        sns.scatterplot(
-            x=x_quan,
-            y="EMA_" + y_quan,
-            hue="iteration",
-            palette=self.cmap2,
-            marker=",",
-            edgecolor=None,
-            s=1,
-            data=self.iter_tracking,
-            ax=ax,
-        )
-
-        ax2 = ax.twinx()
-
-        sns.lineplot(
-            x=x_quan,
-            y=y_quan2,
-            # hue="epoch",
-            # palette=self.cmap,
-            # edgecolor=None,
-            # s=10,
-            data=self.epoch_tracking,
-            ax=ax2,
-            label=y_quan2,
-            linewidth=2,
-        )
-
-        sns.lineplot(
-            x=x_quan,
-            y=y_quan3,
-            # hue="epoch",
-            # palette=self.cmap,
-            # edgecolor=None,
-            # s=10,
-            data=self.epoch_tracking,
-            ax=ax2,
-            label=y_quan3,
-            linewidth=2,
-        )
-
-        # Customize Plot
-        self._customize_plot(
-            ax,
-            x_quan,
-            y_quan,
-            x_scale,
-            y_scale,
-            title,
-            fontweight="bold",
-            facecolor=self.color_summary_plots,
-            extend_factors=[0.0, 0.0],
-        )
-
-        # Customize further
-        # Set Accuracies limites to 0 and 1
-        ax2.set_ylim([0, 1])
-        # Set Scales
-        ax2.set_yscale(y_scale2)
-        # Fix Legend
-        lines2, labels2 = ax2.get_legend_handles_labels()
-        plot_labels = []
-        for line, label in zip(lines2, labels2):
-            plot_labels.append("{0}: ({1:.2%})".format(label, line.get_ydata()[-1]))
-        ax2.get_legend().remove()
-        ax.legend(lines2, plot_labels)
-
-        ax.set_ylabel("Minibatch Train Loss")
-        handles, labels = ax.get_legend_handles_labels()
-
-        labels[0] = "Iteration"
-        labels[5] = "Running Average"
-
-        return handles, labels
-
-    def _plot_f_rel(self, gridspec):
-        """Plot the function value relationship plot"""
-        # Plot Settings
-        x_quan = "diff_f"
-        y_quan = "cert_sign_f"
-        x_scale = "linear"
-        y_scale = "linear"
-        title = "f gauge for the Net"
-        ylim = None
-
-        # Compute derived quantities
-        if x_quan == "rel_diff_f" or y_quan == "rel_diff_f":
-            self.iter_tracking["rel_diff_f"] = (
-                self.iter_tracking["f1"] - self.iter_tracking["f0"]
-            ) / self.iter_tracking["f0"]
-        if x_quan == "diff_f" or y_quan == "diff_f":
-            self.iter_tracking["diff_f"] = (
-                self.iter_tracking["f1"] - self.iter_tracking["f0"]
-            )
-        if x_quan == "avg_var_f" or y_quan == "avg_var_f":
-            self.iter_tracking["avg_var_f"] = (
-                0.5 * self.iter_tracking["var_f1"] + 0.5 * self.iter_tracking["var_f0"]
-            )
-        if x_quan == "cert_sign_f" or y_quan == "cert_sign_f":
-            self.iter_tracking["cert_sign_f"] = self.iter_tracking.apply(
-                lambda row: np.abs(
-                    stats.norm.cdf(
-                        0,
-                        loc=(row["f1"] - row["f0"]),
-                        scale=(np.sqrt(row["var_f0"] + row["var_f1"])),
-                    )
-                    - 0.5
-                )
-                * 2.0,
-                axis=1,
-            )
-            ylim = [0, 1]
-        self.iter_tracking["EMA_" + x_quan] = (
-            self.iter_tracking[x_quan].ewm(alpha=self.EMA_span, adjust=False).mean()
-        )
-        self.iter_tracking["EMA_" + y_quan] = (
-            self.iter_tracking[y_quan].ewm(alpha=self.EMA_span, adjust=False).mean()
-        )
-
-        # Plotting
-        ax = self.fig.add_subplot(gridspec)
-        sns.scatterplot(
-            x=x_quan,
-            y=y_quan,
-            hue="iteration",
-            palette=self.cmap,
-            edgecolor=None,
-            s=10,
-            data=self.iter_tracking,
-            ax=ax,
-        )
-        sns.scatterplot(
-            x="EMA_" + x_quan,
-            y="EMA_" + y_quan,
-            hue="iteration",
-            palette=self.cmap2,
-            marker=",",
-            edgecolor=None,
-            s=1,
-            data=self.iter_tracking,
-            ax=ax,
-        )
-
-        # Customize Plot
-        self._customize_plot(
-            ax,
-            x_quan,
-            y_quan,
-            x_scale,
-            y_scale,
-            title,
-            fontweight="bold",
-            facecolor=self.color_summary_plots,
-            center=[True, False],
-            ylim=ylim,
-        )
-
-    def _plot_alpha(self, gridspec, fig=None):  # noqa: C901
-        """Plot the local step length"""
-        # Plot Settings
-        title = "Alpha gauge"
-        fontweight = "bold"
-        facecolor = self.color_summary_plots
-        x_scale = "linear"
-        y_scale = "linear"
-        xlim = [-2, 2]
-        ylim = [0, 2.25]
-
-        # Plotting
-        if fig is None:
-            ax = self.fig.add_subplot(gridspec)
-        else:
-            ax = fig.add_subplot(gridspec)
-
-        # Plot unit parabola
-        x = np.linspace(xlim[0], xlim[1], 100)
-        y = x ** 2
-        ax.plot(x, y, linewidth=2)
-
-        # Alpha Histogram
-        ax2 = ax.twinx()
-        # All alphas
-        try:
-            sns.distplot(
-                self.iter_tracking["alpha"],
-                ax=ax2,
-                # norm_hist=True,
-                fit=stats.norm,
-                kde=False,
-                color="gray",
-                fit_kws={"color": "gray"},
-                hist_kws={"linewidth": 0, "alpha": 0.25},
-                label="all",
-            )
-        except ValueError:
-            print("Alphas included NaN and could therefore not be plotted.")
-
-        # Just from last plot
-        try:
-            sns.distplot(
-                self.iter_tracking["alpha"][-self.iter_per_plot :].fillna(1000),
-                ax=ax2,
-                # norm_hist=True,
-                fit=stats.norm,
-                kde=False,
-                color=sns.color_palette()[1],
-                fit_kws={"color": sns.color_palette()[1]},
-                hist_kws={"linewidth": 0, "alpha": 0.65},
-                label="since last plot",
-            )
-        except ValueError:
-            print("Alphas included NaN and could therefore not be plotted.")
-
-        # Customize Plot
-        ax.set_title(title, fontweight=fontweight)
-        # Zone Lines
-        ax.axvline(0, ls="-", color="white", linewidth=1.5, zorder=0)
-        ax.axvline(-1, ls="-", color="white", linewidth=1.5, zorder=0)
-        ax.axvline(1, ls="-", color="white", linewidth=1.5, zorder=0)
-        ax.axhline(0, ls="-", color="white", linewidth=1.5, zorder=0)
-        ax.axhline(1, ls="-", color="gray", linewidth=0.5, zorder=0)
-        if facecolor is not None:
-            ax.set_facecolor(self.color_summary_plots)
-        ax.set_xlabel(r"Local step length $\alpha$")
-        ax.set_ylabel("Stand. loss")
-        ax2.set_ylabel(r"$\alpha$ density")
-        ax.set_yscale(x_scale)
-        ax.set_yscale(y_scale)
-        ax.set_xlim(xlim)
-        ax.set_ylim(ylim)
-        ax2.set_xlim(xlim)
-        ax2.set_ylim(ylim)
-        # Add indicator for outliers
-        if max(self.iter_tracking["alpha"][-self.iter_per_plot :]) > xlim[1]:
-            ax.annotate(
-                "",
-                xy=(1.8, 0.3),
-                xytext=(1.7, 0.3),
-                size=20,
-                arrowprops=dict(color=sns.color_palette()[1]),
-            )
-        elif max(self.iter_tracking["alpha"]) > xlim[1]:
-            ax.annotate(
-                "",
-                xy=(1.8, 0.3),
-                xytext=(1.7, 0.3),
-                size=20,
-                arrowprops=dict(color="gray"),
-            )
-        if min(self.iter_tracking["alpha"][-self.iter_per_plot :]) < xlim[0]:
-            ax.annotate(
-                "",
-                xy=(-1.8, 0.3),
-                xytext=(-1.7, 0.3),
-                size=20,
-                arrowprops=dict(color=sns.color_palette()[1]),
-            )
-        elif min(self.iter_tracking["alpha"]) < xlim[0]:
-            ax.annotate(
-                "",
-                xy=(-1.8, 0.3),
-                xytext=(-1.7, 0.3),
-                size=20,
-                arrowprops=dict(color="gray"),
-            )
-
-        # Legend
-        # Get the fitted parameters used by sns
-        try:
-            (mu_all, _) = stats.norm.fit(self.iter_tracking["alpha"])
-        except RuntimeError:
-            mu_all = None
-
-        try:
-            (mu_last, _) = stats.norm.fit(
-                self.iter_tracking["alpha"][-self.iter_per_plot :]
-            )
-        except RuntimeError:
-            mu_last = None
-        lines2, labels2 = ax2.get_legend_handles_labels()
-        try:
-            ax2.legend(
-                [
-                    "{0} ($\mu=${1:.2f})".format(labels2[0], mu_all),  # noqa: W605
-                    "{0} ($\mu=${1:.2f})".format(labels2[1], mu_last),  # noqa: W605
-                ]
-            )
-        except TypeError:
-            pass
-
-    def _plot_alpha_trace(self, gridspec):
-        """Plot the local step size vs the trace over time."""
-        # Plot Settings
-        x_quan = "trace"
-        y_quan = "alpha"
-        x_scale = "linear"
-        y_scale = "linear"
-        title = "Alpha vs Trace"
-        fontweight = "bold"
-        facecolor = self.color_summary_plots
-        ylim = [-2, 2]
-
-        self.iter_tracking["EMA_" + x_quan] = (
-            self.iter_tracking[x_quan].ewm(alpha=self.EMA_span, adjust=False).mean()
-        )
-        self.iter_tracking["EMA_" + y_quan] = (
-            self.iter_tracking[y_quan].ewm(alpha=self.EMA_span, adjust=False).mean()
-        )
-
-        # Plotting
-        ax = self.fig.add_subplot(gridspec)
-        sns.scatterplot(
-            x=x_quan,
-            y=y_quan,
-            hue="iteration",
-            palette=self.cmap,
-            edgecolor=None,
-            s=10,
-            data=self.iter_tracking,
-            ax=ax,
-        )
-        sns.scatterplot(
-            x="EMA_" + x_quan,
-            y="EMA_" + y_quan,
-            hue="iteration",
-            palette=self.cmap2,
-            marker=",",
-            edgecolor=None,
-            s=1,
-            data=self.iter_tracking,
-            ax=ax,
-        )
-
-        self._customize_plot(
-            ax,
-            x_quan,
-            y_quan,
-            x_scale,
-            y_scale,
-            title,
-            fontweight,
-            facecolor,
-            center=[False, True],
-            ylim=ylim,
-        )
-
-    def _plot_df_rel(self, gridspec, layer="all"):
-        """Plot the derivative value relationship plot"""
-        # Plot Settings
-        x_quan = "ratio_df"
-        y_quan = "cert_sign_df"
-        x_scale = "linear"
-        y_scale = "linear"
-        n = "" if isinstance(layer, str) else "_layer_" + str(layer)
-        ylim = None
-
-        # Compute derived quantities
-        if x_quan == "ratio_df" or y_quan == "ratio_df":
-            self.iter_tracking["ratio_df" + n] = (
-                -self.iter_tracking["df1" + n] / self.iter_tracking["df0" + n]
-            )
-        if x_quan == "avg_df_var" or y_quan == "avg_df_var":
-            self.iter_tracking["avg_df_var" + n] = (
-                0.5 * self.iter_tracking["df_var_1" + n]
-                + 0.5 * self.iter_tracking["df_var_0" + n]
-            )
-        if x_quan == "cert_sign_df" or y_quan == "cert_sign_df":
-            self.iter_tracking["cert_sign_df" + n] = self.iter_tracking.apply(
-                lambda row: np.abs(
-                    stats.norm.cdf(
-                        0,
-                        loc=(row["df1" + n] - row["df0" + n]),
-                        scale=(np.sqrt(row["var_df_0" + n] + row["var_df_1" + n])),
-                    )
-                    - 0.5
-                )
-                * 2.0,
-                axis=1,
-            )
-            ylim = [0, 1]
-        self.iter_tracking["EMA_" + x_quan + n] = (
-            self.iter_tracking[x_quan + n].ewm(alpha=self.EMA_span, adjust=False).mean()
-        )
-        self.iter_tracking["EMA_" + y_quan + n] = (
-            self.iter_tracking[y_quan + n].ewm(alpha=self.EMA_span, adjust=False).mean()
-        )
-
-        # Plotting
-        ax = self.fig.add_subplot(gridspec)
-        sns.scatterplot(
-            x=x_quan + n,
-            y=y_quan + n,
-            hue="iteration",
-            palette=self.cmap,
-            edgecolor=None,
-            s=10,
-            data=self.iter_tracking,
-            ax=ax,
-        )
-        sns.scatterplot(
-            x="EMA_" + x_quan + n,
-            y="EMA_" + y_quan + n,
-            hue="iteration",
-            palette=self.cmap2,
-            marker=",",
-            edgecolor=None,
-            s=1,
-            data=self.iter_tracking,
-            ax=ax,
-        )
-
-        # Customize Plot
-        if isinstance(layer, str):
-            title = "df gauge for the Net"
-            fontweight = "bold"
-            facecolor = self.color_summary_plots
-        else:
-            title = "df gauge for Part " + str(layer)
-            fontweight = "normal"
-            facecolor = None
-        self._customize_plot(
-            ax,
-            x_quan + n,
-            y_quan + n,
-            x_scale,
-            y_scale,
-            title,
-            fontweight,
-            facecolor,
-            center=[True, False],
-            ylim=ylim,
-        )
-
-    def _plot_alpha_iteration(self, gridspec, fig=None):
-        """Plot the trace"""
-        # Plot Settings
-        x_quan = "iteration"
-        y_quan = "alpha"
-        x_scale = "linear"
-        y_scale = "linear"
-        title = "Alpha Plot"
-        fontweight = "bold"
-        facecolor = self.color_summary_plots
-
-        # Compute derived quantities
-        self.iter_tracking["EMA_" + y_quan] = (
-            self.iter_tracking[y_quan].ewm(alpha=self.EMA_span, adjust=False).mean()
-        )
-
-        # Plotting
-        if fig is None:
-            ax = self.fig.add_subplot(gridspec)
-        else:
-            ax = fig.add_subplot(gridspec)
-
-        sns.scatterplot(
-            x=x_quan,
-            y=y_quan,
-            hue="iteration",
-            palette=self.cmap,
-            edgecolor=None,
-            s=10,
-            data=self.iter_tracking,
-            ax=ax,
-        )
-        sns.scatterplot(
-            x=x_quan,
-            y="EMA_" + y_quan,
-            hue="iteration",
-            palette=self.cmap2,
-            marker=",",
-            edgecolor=None,
-            s=1,
-            data=self.iter_tracking,
-            ax=ax,
-        )
-
-        self._customize_plot(
-            ax,
-            x_quan,
-            y_quan,
-            x_scale,
-            y_scale,
-            title,
-            fontweight,
-            facecolor,
-            ylim=[-1, 1],
-            center=[False, True],
-            extend_factors=[0.0, 0.05],
-        )
-
-        # Set y label with average
-        avg_alpha = np.mean(self.iter_tracking["alpha"])
-        std_alpha = np.std(self.iter_tracking["alpha"])
-
-        ax.set_ylabel(
-            r"alpha ($\mu$={0:.2f}, $\sigma$={1:.2f})".format(avg_alpha, std_alpha)
-        )
-
-    def _plot_trace(self, gridspec, layer="all", fig=None):
-        """Plot the trace"""
-        # Plot Settings
-        x_quan = "iteration"
-        y_quan = "trace"
-        x_scale = "linear"
-        y_scale = "log"
-        n = "" if isinstance(layer, str) else "_part_" + str(layer)
-
-        # Compute derived quantities
-        self.iter_tracking["EMA_" + y_quan + n] = (
-            self.iter_tracking[y_quan + n].ewm(alpha=self.EMA_span, adjust=False).mean()
-        )
-
-        # Plotting
-        if fig is None:
-            ax = self.fig.add_subplot(gridspec)
-        else:
-            ax = fig.add_subplot(gridspec)
-
-        sns.scatterplot(
-            x=x_quan,
-            y=y_quan + n,
-            hue="iteration",
-            palette=self.cmap,
-            edgecolor=None,
-            s=10,
-            data=self.iter_tracking,
-            ax=ax,
-        )
-        sns.scatterplot(
-            x=x_quan,
-            y="EMA_" + y_quan + n,
-            hue="iteration",
-            palette=self.cmap2,
-            marker=",",
-            edgecolor=None,
-            s=1,
-            data=self.iter_tracking,
-            ax=ax,
-        )
-
-        # Customize Plot
-        if isinstance(layer, str):
-            title = "Trace for the Net"
-            fontweight = "bold"
-            facecolor = self.color_summary_plots
-        else:
-            title = "Trace for Part " + str(layer)
-            fontweight = "normal"
-            facecolor = None
-        self._customize_plot(
-            ax,
-            x_quan,
-            y_quan + n,
-            x_scale,
-            y_scale,
-            title,
-            fontweight,
-            facecolor,
-            extend_factors=[0.0, 0.0],
-        )
-
-    def _plot_trace_cond(self, gridspec, layer="all", fig=None):
-        """Plot the trace"""
-        # Plot Settings
-        x_quan = "iteration"
-        y_quan = "trace"
-        y_quan2 = "avg_cond"
-        x_scale = "linear"
-        y_scale = "log"
-        n = "" if isinstance(layer, str) else "_part_" + str(layer)
-
-        # Compute derived quantities
-        self.iter_tracking["EMA_" + y_quan + n] = (
-            self.iter_tracking[y_quan + n].ewm(alpha=self.EMA_span, adjust=False).mean()
-        )
-        self.iter_tracking["EMA_" + y_quan2] = (
-            self.iter_tracking[y_quan2].ewm(alpha=self.EMA_span, adjust=False).mean()
-        )
-
-        # Plotting
-        if fig is None:
-            ax = self.fig.add_subplot(gridspec)
-        else:
-            ax = fig.add_subplot(gridspec)
-
-        sns.scatterplot(
-            x=x_quan,
-            y=y_quan + n,
-            hue="iteration",
-            palette=self.cmap,
-            edgecolor=None,
-            s=10,
-            data=self.iter_tracking,
-            ax=ax,
-        )
-        sns.scatterplot(
-            x=x_quan,
-            y="EMA_" + y_quan + n,
-            hue="iteration",
-            palette=self.cmap2,
-            marker=",",
-            edgecolor=None,
-            s=1,
-            data=self.iter_tracking,
-            ax=ax,
-        )
-
-        ax2 = ax.twinx()
-
-        sns.scatterplot(
-            x=x_quan,
-            y=y_quan2,
-            hue="iteration",
-            palette=self.cmap,
-            marker="+",
-            edgecolor=None,
-            s=10,
-            data=self.iter_tracking,
-            ax=ax2,
-        )
-        sns.scatterplot(
-            x=x_quan,
-            y="EMA_" + y_quan2,
-            hue="iteration",
-            palette=self.cmap2,
-            marker=",",
-            edgecolor=None,
-            s=1,
-            data=self.iter_tracking,
-            ax=ax2,
-        )
-
-        # Customize Plot
-        if isinstance(layer, str):
-            title = "Trace and (avg.) Cond. Number of the Net"
-            fontweight = "bold"
-            facecolor = self.color_summary_plots
-        else:
-            title = "Trace and (avg.) Cond. Number of Part " + str(layer)
-            fontweight = "normal"
-            facecolor = None
-        self._customize_plot(
-            ax,
-            x_quan,
-            y_quan + n,
-            x_scale,
-            y_scale,
-            title,
-            fontweight,
-            facecolor,
-            extend_factors=[0.0, 0.0],
-        )
-        ax2.get_legend().remove()
-        ax2.set_ylim(bottom=min(self.iter_tracking[y_quan2]))
-        ax2.set_ylim(top=max(self.iter_tracking[y_quan2]))
-        ax2.set_ylabel(y_quan2.capitalize().replace("_", " "))
-
-    def _plot_grad_norm(self, gridspec, layer="all", fig=None):
-        """Plot the gradient norm gauge"""
-        # Plot Settings
-        x_quan = "iteration"
-        y_quan = "grad_norms"
-        x_scale = "linear"
-        y_scale = "linear"
-        n = "" if isinstance(layer, str) else "_part_" + str(layer)
-
-        # Compute derived quantities
-        self.iter_tracking["EMA_" + y_quan + n] = (
-            self.iter_tracking[y_quan + n].ewm(alpha=self.EMA_span, adjust=False).mean()
-        )
-
-        # Plotting
-        if fig is None:
-            ax = self.fig.add_subplot(gridspec)
-        else:
-            ax = fig.add_subplot(gridspec)
-
-        sns.scatterplot(
-            x=x_quan,
-            y=y_quan + n,
-            hue="iteration",
-            palette=self.cmap,
-            edgecolor=None,
-            s=10,
-            data=self.iter_tracking,
-            ax=ax,
-        )
-        sns.scatterplot(
-            x=x_quan,
-            y="EMA_" + y_quan + n,
-            hue="iteration",
-            palette=self.cmap2,
-            marker=",",
-            edgecolor=None,
-            s=1,
-            data=self.iter_tracking,
-            ax=ax,
-        )
-
-        # Customize Plot
-        if isinstance(layer, str):
-            title = "Grad Norm Gauge for the Net"
-            fontweight = "bold"
-            facecolor = self.color_summary_plots
-        else:
-            title = "Grad Norm Gauge for Part " + str(layer)
-            fontweight = "normal"
-            facecolor = None
-        self._customize_plot(
-            ax,
-            x_quan,
-            y_quan + n,
-            x_scale,
-            y_scale,
-            title,
-            fontweight,
-            facecolor,
-            extend_factors=[0.0, 0.05],
-        )
-
-    def _plot_alpha_cond(self, gridspec):
-        """Plot the local step length alpha vs the condition number.
-
-        NOTE: The condition number is computed as max_ev/avg_ev,
-        not max_ev/min_ev, since the min_ev can become negative due to
-        numerical noise. We call this the average condition number avg_cond.
-        """
-        """Plot the min vs the max eigenvalue of the Hessian over time."""
-        # Plot Settings
-        x_quan = "avg_cond"
-        y_quan = "alpha"
-        x_scale = "log"
-        y_scale = "linear"
-        title = "(Average) Condition Number vs. Alpha"
-        fontweight = "bold"
-        facecolor = self.color_summary_plots
-
-        # Compute derived quantities
-        self.iter_tracking["EMA_" + x_quan] = (
-            self.iter_tracking[x_quan].ewm(alpha=self.EMA_span, adjust=False).mean()
-        )
-        self.iter_tracking["EMA_" + y_quan] = (
-            self.iter_tracking[y_quan].ewm(alpha=self.EMA_span, adjust=False).mean()
-        )
-
-        # Plotting
-        ax = self.fig.add_subplot(gridspec)
-        sns.scatterplot(
-            x=x_quan,
-            y=y_quan,
-            hue="iteration",
-            palette=self.cmap,
-            edgecolor=None,
-            s=10,
-            data=self.iter_tracking,
-            ax=ax,
-        )
-        sns.scatterplot(
-            x="EMA_" + x_quan,
-            y="EMA_" + y_quan,
-            hue="iteration",
-            palette=self.cmap2,
-            marker=",",
-            edgecolor=None,
-            s=1,
-            data=self.iter_tracking,
-            ax=ax,
-        )
-
-        self._customize_plot(
-            ax,
-            x_quan,
-            y_quan,
-            x_scale,
-            y_scale,
-            title,
-            fontweight,
-            facecolor,
-            extend_factors=[0.05, 0.05],
-        )
-
-    def _plot_cond(self, gridspec):
-        """Plot the condition number vs iteration.
-
-        NOTE: The condition number is computed as max_ev/avg_ev,
-        not max_ev/min_ev, since the min_ev can become negative due to
-        numerical noise. We call this the average condition number avg_cond.
-        """
-        # Plot Settings
-        x_quan = "iteration"
-        y_quan = "avg_cond"
-        x_scale = "linear"
-        y_scale = "linear"
-        title = "(Average) Condition Number"
-        fontweight = "bold"
-        facecolor = self.color_summary_plots
-
-        # Compute derived quantities
-        self.iter_tracking["EMA_" + y_quan] = (
-            self.iter_tracking[y_quan].ewm(alpha=self.EMA_span, adjust=False).mean()
-        )
-
-        # Plotting
-        ax = self.fig.add_subplot(gridspec)
-        sns.scatterplot(
-            x=x_quan,
-            y=y_quan,
-            hue="iteration",
-            palette=self.cmap,
-            edgecolor=None,
-            s=10,
-            data=self.iter_tracking,
-            ax=ax,
-        )
-        sns.scatterplot(
-            x=x_quan,
-            y="EMA_" + y_quan,
-            hue="iteration",
-            palette=self.cmap2,
-            marker=",",
-            edgecolor=None,
-            s=1,
-            data=self.iter_tracking,
-            ax=ax,
-        )
-
-        self._customize_plot(
-            ax,
-            x_quan,
-            y_quan,
-            x_scale,
-            y_scale,
-            title,
-            fontweight,
-            facecolor,
-            extend_factors=[0.0, 0.05],
-        )
-
-    def _plot_min_max_ev(self, gridspec):
-        """Plot the min vs the max eigenvalue of the Hessian over time."""
-        # Plot Settings
-        x_quan = "iteration"
-        y_quan = "max_ev"
-        x_scale = "linear"
-        y_scale = "log"
-        title = "Max Eigenvalue"
-        fontweight = "bold"
-        facecolor = self.color_summary_plots
-
-        # Compute derived quantities
-        self.iter_tracking["EMA_" + y_quan] = (
-            self.iter_tracking[y_quan].ewm(alpha=self.EMA_span, adjust=False).mean()
-        )
-
-        # Plotting
-        ax = self.fig.add_subplot(gridspec)
-        sns.scatterplot(
-            x=x_quan,
-            y=y_quan,
-            hue="iteration",
-            palette=self.cmap,
-            edgecolor=None,
-            s=10,
-            data=self.iter_tracking,
-            ax=ax,
-        )
-        sns.scatterplot(
-            x=x_quan,
-            y="EMA_" + y_quan,
-            hue="iteration",
-            palette=self.cmap2,
-            marker=",",
-            edgecolor=None,
-            s=1,
-            data=self.iter_tracking,
-            ax=ax,
-        )
-
-        self._customize_plot(
-            ax,
-            x_quan,
-            y_quan,
-            x_scale,
-            y_scale,
-            title,
-            fontweight,
-            facecolor,
-            extend_factors=[0.0, 0.05],
-        )
-
-    def _plot_dist(self, gridspec, layer="all"):
-        """Plot the distance."""
-        # Plot Settings
-        x_quan = "iteration"
-        y_quan = "d2init"
-        y_quan2 = "dtravel"
-        x_scale = "linear"
-        y_scale = "linear"
-        n = "" if isinstance(layer, str) else "_part_" + str(layer)
-
-        # Compute derived quantities
-        self.iter_tracking["EMA_" + y_quan + n] = (
-            self.iter_tracking[y_quan + n].ewm(alpha=self.EMA_span, adjust=False).mean()
-        )
-        self.iter_tracking["EMA_" + y_quan2 + n] = (
-            self.iter_tracking[y_quan2 + n]
-            .ewm(alpha=self.EMA_span, adjust=False)
-            .mean()
-        )
-
-        # Plotting
-        ax = self.fig.add_subplot(gridspec)
-        sns.scatterplot(
-            x=x_quan,
-            y=y_quan + n,
-            hue="iteration",
-            palette=self.cmap,
-            edgecolor=None,
-            s=10,
-            data=self.iter_tracking,
-            ax=ax,
-        )
-        sns.scatterplot(
-            x=x_quan,
-            y="EMA_" + y_quan + n,
-            hue="iteration",
-            palette=self.cmap2,
-            marker=",",
-            edgecolor=None,
-            s=1,
-            data=self.iter_tracking,
-            ax=ax,
-        )
-
-        ax2 = ax.twinx()
-
-        sns.scatterplot(
-            x=x_quan,
-            y=y_quan2 + n,
-            hue="iteration",
-            palette=self.cmap,
-            marker="+",
-            edgecolor=None,
-            s=10,
-            data=self.iter_tracking,
-            ax=ax2,
-        )
-        sns.scatterplot(
-            x=x_quan,
-            y="EMA_" + y_quan2 + n,
-            hue="iteration",
-            palette=self.cmap2,
-            marker=",",
-            edgecolor=None,
-            s=1,
-            data=self.iter_tracking,
-            ax=ax2,
-        )
-
-        # Customize Plot
-        if isinstance(layer, str):
-            title = "Distance Gauge for the Net"
-            fontweight = "bold"
-            facecolor = self.color_summary_plots
-        else:
-            title = "Distance Gauge for Part " + str(layer)
-            fontweight = "normal"
-            facecolor = None
-        self._customize_plot(
-            ax,
-            x_quan,
-            y_quan + n,
-            x_scale,
-            y_scale,
-            title,
-            fontweight,
-            facecolor,
-            extend_factors=[0.0, 0.05],
-        )
-        ax2.get_legend().remove()
-        ax2.set_ylim(bottom=0)
-        ax2.set_ylim(top=max(self.iter_tracking[y_quan2 + n]))
-        ax2.set_ylabel(y_quan2.capitalize().replace("_", " "))
-
-    def _customize_plot(
-        self,
-        ax,
-        x_quan,
-        y_quan,
-        x_scale,
-        y_scale,
-        title,
-        fontweight="normal",
-        facecolor=None,
-        extend_factors=None,
-        center=None,
-        xlim=None,
-        ylim=None,
-    ):
-        """Customize Plot with labels, titels etc,"""
-        ax.set_title(title, fontweight=fontweight)
-        # Zero lines
-        ax.axvline(0, ls="-", color="white", linewidth=1.5, zorder=0)
-        ax.axhline(0, ls="-", color="white", linewidth=1.5, zorder=0)
-        if facecolor is not None:
-            ax.set_facecolor(self.color_summary_plots)
-        ax.set_xlabel(x_quan.capitalize().replace("_", " "))
-        ax.set_ylabel(y_quan.capitalize().replace("_", " "))
-        ax.get_legend().remove()
-        ax.set_yscale(x_scale)
-        ax.set_yscale(y_scale)
-
-        if extend_factors is None:
-            extend_factors = [0.05, 0.05]
-        if center is None:
-            center = [False, False]
-
-        xlim_min = min(self.iter_tracking[x_quan]) - extend_factors[0] * (
-            max(self.iter_tracking[x_quan]) - min(self.iter_tracking[x_quan])
-        )
-        xlim_max = max(self.iter_tracking[x_quan]) + extend_factors[0] * (
-            max(self.iter_tracking[x_quan]) - min(self.iter_tracking[x_quan])
-        )
-
-        if center[0]:
-            xlim_max = abs(max([xlim_min, xlim_max], key=abs))
-            xlim_min = -xlim_max
-        ylim_min = min(self.iter_tracking[y_quan]) - extend_factors[1] * (
-            max(self.iter_tracking[y_quan]) - min(self.iter_tracking[y_quan])
-        )
-        ylim_max = max(self.iter_tracking[y_quan]) + extend_factors[1] * (
-            max(self.iter_tracking[y_quan]) - min(self.iter_tracking[y_quan])
-        )
-        if center[1]:
-            ylim_max = abs(max([ylim_min, ylim_max], key=abs))
-            ylim_min = -ylim_max
-        if xlim is None:
-            ax.set_xlim([xlim_min, xlim_max])
-        else:
-            ax.set_xlim(xlim)
-
-        if ylim is None:
-            ax.set_ylim([ylim_min, ylim_max])
-        else:
-            ax.set_ylim(ylim)
-
-    def _customize_epoch_plot(
-        self,
-        ax,
-        title,
-        x_scale="linear",
-        y_scale="log",
-        fontweight="normal",
-        facecolor=None,
-    ):
-        """[summary]
-        Args:
-            ax ([type]): [description]
-            ax2 ([type]): [description]
-            title ([type]): [description]
-            fontweight (str, optional): [description]. Defaults to "normal".
-            facecolor ([type], optional): [description]. Defaults to None.
-        """
-        ax.set_title(title, fontweight=fontweight)
-
-        # Set Background Color
-        if facecolor is not None:
-            ax.set_facecolor(self.color_summary_plots)
-
-        # Start x axis from zero and make it tight
-        ax.set_xlim(left=0)
-
-        ax.set_xlim(right=self.epoch_tracking["iteration"].iloc[-1])
-
-        # Set Scales
-        ax.set_xscale(x_scale)
-        ax.set_yscale(y_scale)
-
-        # Fix Legend
-        lines, labels = ax.get_legend_handles_labels()
-
-        plot_labels = []
-        for line, label in zip(lines, labels):
-            plot_labels.append("{0}: ({1:.2E})".format(label, line.get_ydata()[-1]))
-        ax.get_legend().remove()
-        ax.legend(lines, plot_labels)
-=======
     def __init__(self, logpath):
         params = locals()
         del params["self"]
@@ -1410,5 +10,4 @@
     def plot(self, show_plot=True, save_plot=False, savename_append=None):
         params = locals()
         del params["self"]
-        print("Plotting with", params)
->>>>>>> bda6e9bc
+        print("Plotting with", params)